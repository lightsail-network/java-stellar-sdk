buildscript {
    ext.okhttpclientVersion= '4.10.0'
}

plugins {
    id "io.freefair.lombok" version "6.4.1"
    id "com.github.johnrengelman.shadow" version "7.1.2"
    id "java"
    id "com.github.ben-manes.versions" version "0.42.0"
    id "project-report"
    id "maven-publish"
    id "java-library"
}

<<<<<<< HEAD
sourceCompatibility = 1.8
version = '0.32.0'
=======
sourceCompatibility = JavaVersion.VERSION_1_8.toString()
version = '0.39.0'
>>>>>>> 3dd63dc4
group = 'stellar'
jar.enabled = false

compileJava.options.encoding = 'UTF-8'
compileTestJava.options.encoding = 'UTF-8'
javadoc.options.encoding = 'UTF-8'

publishing {
    publications {
        sdkLibrary(MavenPublication) { publication ->
            project.shadow.component(publication)
        }
    }
}

shadowJar {
    manifest {
        attributes (
            "Implementation-Title" : "stellar-sdk",
            "Implementation-Version" : project.getVersion()
        )
    }
    duplicatesStrategy DuplicatesStrategy.EXCLUDE
    archiveClassifier.set('')
    archiveFileName.set('stellar-sdk.jar')
    relocate('com.', 'shadow.com.') {
      // okhttp hardcodes android platform class loading to this package, shadowing would attempt to rewrite the hardcode
      // to be 'shadow.com.android.org.conscrypt' which we don't want to happen.
      exclude 'com.android.org.conscrypt'
    }
    relocate 'net.','shadow.net.'
    relocate 'javax.annotation', 'shadow.javax.annotation'
    relocate 'org.apache','shadow.org.apache'
    relocate 'org.jvnet','shadow.org.jvnet'
    relocate 'org.codehaus','shadow.org.codehaus'
    relocate 'org.threeten','shadow.org.threeten'
    relocate 'org.checkerframework','shadow.org.checkerframework'
    relocate 'okhttp3','shadow.okhttp3'
    relocate 'okio','shadow.okio'
    relocate 'kotlin','shadow.kotlin'
    relocate 'org.intellij','shadow.org.intellij'
    relocate 'org.jetbrains','shadow.org.jetbrains'
}

repositories {
    mavenCentral()
}

dependencies {
    implementation "com.squareup.okhttp3:okhttp:${okhttpclientVersion}"
    implementation "com.squareup.okhttp3:okhttp-sse:${okhttpclientVersion}"
    implementation 'com.moandjiezana.toml:toml4j:0.7.2'
    // use the android version because we don't want java 8 stuff
    implementation 'com.google.guava:guava:26.0-android'
    implementation 'com.google.code.gson:gson:2.9.0'
    implementation 'commons-io:commons-io:2.11.0'
    implementation 'net.i2p.crypto:eddsa:0.3.0'
    implementation 'org.threeten:threetenbp:1.6.0'

    testImplementation 'org.mockito:mockito-core:4.6.1'
    testImplementation "com.squareup.okhttp3:mockwebserver:${okhttpclientVersion}"
    testImplementation 'junit:junit:4.13.2'
    testImplementation 'javax.xml.bind:jaxb-api:2.3.1'
    testImplementation group: 'org.junit.vintage', name: 'junit-vintage-engine', version: '4.12.1'
}
tasks.named('test') { task ->
    useJUnitPlatform()
}
targetCompatibility = JavaVersion.VERSION_1_8<|MERGE_RESOLUTION|>--- conflicted
+++ resolved
@@ -12,13 +12,8 @@
     id "java-library"
 }
 
-<<<<<<< HEAD
-sourceCompatibility = 1.8
-version = '0.32.0'
-=======
 sourceCompatibility = JavaVersion.VERSION_1_8.toString()
 version = '0.39.0'
->>>>>>> 3dd63dc4
 group = 'stellar'
 jar.enabled = false
 
