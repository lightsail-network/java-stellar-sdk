buildscript {
  repositories {
    mavenCentral()
  }
  dependencies {
    classpath 'com.github.ben-manes:gradle-versions-plugin:0.20.0'
  }
}

plugins {
  id "com.github.johnrengelman.shadow" version "2.0.4"
}

apply plugin: "com.github.johnrengelman.shadow" // provides shading 
apply plugin: 'java'
apply plugin: 'maven' // needed to add the install task for jitpack.io
apply plugin: 'com.github.ben-manes.versions' // gradle dependencyUpdates -Drevision=release
apply plugin: 'project-report' // gradle htmlDependencyReport

sourceCompatibility = 1.6
version = '0.3.2'
group = 'stellar'

jar {
    manifest {
        attributes 'Implementation-Title': 'stellar-sdk',
                   'Implementation-Version': version
    }
    archiveName 'stellar-sdk.jar'
    duplicatesStrategy DuplicatesStrategy.EXCLUDE
    from { configurations.compile.collect { it.isDirectory() ? it : zipTree(it) } }
}

artifacts {
    // make sure the non shaded jar is not 
    archives shadowJar
}

repositories {
    mavenCentral()
}

dependencies {
<<<<<<< HEAD
    compile 'com.squareup.okhttp3:okhttp:3.11.0'
    compile 'com.moandjiezana.toml:toml4j:0.7.2'
    // use the android version because we don't want java 8 stuff
    compile 'com.google.guava:guava:26.0-android'
    compile 'com.google.code.gson:gson:2.8.5'
    compile 'commons-io:commons-io:2.6'
    compile 'org.glassfish.jersey.core:jersey-client:2.27'
    compile 'org.glassfish.jersey.media:jersey-media-sse:2.27'
    compile fileTree(dir: 'libs', include: '*.jar')
    testCompile 'org.mockito:mockito-core:2.21.0'
    testCompile 'com.squareup.okhttp3:mockwebserver:3.11.0'
    testCompile 'junit:junit:4.12'
=======
    compile 'com.squareup.okhttp3:okhttp:3.9.1'
    compile 'com.moandjiezana.toml:toml4j:0.5.1'
    compile 'org.mockito:mockito-core:2.13.0'
    compile 'com.google.guava:guava:18.0'
    compile 'com.google.code.gson:gson:2.4'
    compile 'commons-io:commons-io:2.4'
    compile 'org.glassfish.jersey.core:jersey-client:2.22.1'
    compile 'org.glassfish.jersey.media:jersey-media-sse:2.22.1'
    compile 'net.i2p.crypto:eddsa:0.3.0'
    testCompile 'com.squareup.okhttp3:mockwebserver:3.9.1'
    testCompile group: 'junit', name: 'junit', version: '4.11'
>>>>>>> 25186f31
}

project.configurations.compile 
jar.enabled = false

// make sure the install task creates the shadowjar; this is called by jitpack.ios
install.dependsOn(shadowJar);

// we need this so we can get to the installer and deployer below so we can remove the dependencies
uploadArchives {
    repositories {
        mavenDeployer {
        }
    }
}

def installer = install.repositories.mavenInstaller
def deployer = uploadArchives.repositories.mavenDeployer
[installer, deployer]*.pom*.whenConfigured {pom ->
    // force pom dependencies to be empty because we are shading everything
    pom.dependencies = []
}

shadowJar {
   archiveName 'stellar-sdk.jar' 
   relocate 'com','shadow.com'
   relocate 'net','shadow.net'
   relocate 'org.glassfish','shadow.org.glassfish'
   relocate 'org.mockito','shadow.org.mockito'
   relocate 'org.aopalliance','shadow.org.aopalliance'
   relocate 'org.apache','shadow.org.apache'
   relocate 'org.jvnet','shadow.org.jvnet'
   relocate 'org.objenesis','shadow.org.objenesis'
   relocate 'org.codehaus','shadow.org.codehaus'
   relocate 'org.checkerframework','shadow.org.checkerframework'
   relocate 'javassist','shadow.javassist'
   relocate 'javax.validation', 'shadow.javax.validation'
   relocate 'javax.annotation', 'shadow.javax.annotation'
   relocate 'javax.inject', 'shadow.javax.inject'
   relocate 'javax.ws', 'shadow.javax.inject'
   relocate 'commons-io', 'shadow.commons-io'
   relocate 'jersey', 'shadow.jersey'
   relocate 'okhttp3','shadow.okhttp3'
   relocate 'okio','shadow.okio'
}<|MERGE_RESOLUTION|>--- conflicted
+++ resolved
@@ -41,7 +41,6 @@
 }
 
 dependencies {
-<<<<<<< HEAD
     compile 'com.squareup.okhttp3:okhttp:3.11.0'
     compile 'com.moandjiezana.toml:toml4j:0.7.2'
     // use the android version because we don't want java 8 stuff
@@ -50,23 +49,11 @@
     compile 'commons-io:commons-io:2.6'
     compile 'org.glassfish.jersey.core:jersey-client:2.27'
     compile 'org.glassfish.jersey.media:jersey-media-sse:2.27'
-    compile fileTree(dir: 'libs', include: '*.jar')
+    compile 'net.i2p.crypto:eddsa:0.3.0'
+
     testCompile 'org.mockito:mockito-core:2.21.0'
     testCompile 'com.squareup.okhttp3:mockwebserver:3.11.0'
     testCompile 'junit:junit:4.12'
-=======
-    compile 'com.squareup.okhttp3:okhttp:3.9.1'
-    compile 'com.moandjiezana.toml:toml4j:0.5.1'
-    compile 'org.mockito:mockito-core:2.13.0'
-    compile 'com.google.guava:guava:18.0'
-    compile 'com.google.code.gson:gson:2.4'
-    compile 'commons-io:commons-io:2.4'
-    compile 'org.glassfish.jersey.core:jersey-client:2.22.1'
-    compile 'org.glassfish.jersey.media:jersey-media-sse:2.22.1'
-    compile 'net.i2p.crypto:eddsa:0.3.0'
-    testCompile 'com.squareup.okhttp3:mockwebserver:3.9.1'
-    testCompile group: 'junit', name: 'junit', version: '4.11'
->>>>>>> 25186f31
 }
 
 project.configurations.compile 
