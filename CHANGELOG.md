--- conflicted
+++ resolved
@@ -4,10 +4,8 @@
 
 ## Pending
 
-<<<<<<< HEAD
 ### Update
 * Support resource leeway parameter when simulating Soroban transactions. ([#561](https://github.com/stellar/java-stellar-sdk/pull/561))
-=======
 ### Breaking changes
 * The types of the following fields have changed. ([#560](https://github.com/stellar/java-stellar-sdk/pull/560))
   | field                                   | before  | now  |
@@ -15,7 +13,6 @@
   | GetEventsRequest.startLedger            | String  | Long |
   | GetEventsResponse.EventInfo.ledger      | Integer | Long |
   | GetLatestLedgerResponse.protocolVersion | Integer | Long |
->>>>>>> 406929da
 
 ## 0.42.0
 * Make `StrKey` public, this allows users to conveniently encode and decode Stellar keys to/from strings. ([#548](https://github.com/stellar/java-stellar-sdk/pull/548))
