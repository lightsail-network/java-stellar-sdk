--- conflicted
+++ resolved
@@ -4,11 +4,8 @@
 
 ## 0.11.0
 
-<<<<<<< HEAD
 * Removed deprecated classes: `org.stellar.sdk.PathPaymentOperation` and `org.stellar.sdk.responses.operations.PathPaymentOperationResponse`
-=======
 * The `fee_paid` field in the Horizon transaction response will be removed when Horizon 0.25 is released. The `fee_paid` field has been replaced by `max_fee`, which defines the maximum fee the source account is willing to pay, and `fee_charged`, which defines the fee that was actually paid for a transaction. Consequently, `getFeePaid()` has been removed from `org.stellar.sdk.responses.Transaction` and has been replaced with `getMaxFee()` and `getFeeCharged()`.
->>>>>>> ef7d26e0
 
 ## 0.10.0
 
