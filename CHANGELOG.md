# Changelog

As this project is pre 1.0, breaking changes may happen for minor version bumps. A breaking change will get clearly notified in this log.

<<<<<<< HEAD
## 0.19.0
### Breaking changes

* Replace `Sep10Challenge.newChallenge()`'s `String anchorName` parameter with `String domainName` 
* Add `String domainName` parameter to `Sep10Challenge.readChallengeTransaction()`, `Sep10Challenge.verifyChallengeTransactionSigners()`, and `Sep10Challenge.verifyChallengeTransactionThreshold()`

SEP-10 now requires clients to verify the `SIGNING_KEY` included in the TOML file of the service requiring authentication is used to sign the challenge and that the challenge's Manage Data operation key includes the requested service's home domain. These checks ensure the challenge cannot be used in a relay attack.

The breaking changes described above support the added SEP-10 2.0 requirements for both servers and clients.
=======
## 0.18.0

* Generate V1 transaction envelopes when constructing new Transaction instances ([#285](https://github.com/stellar/java-stellar-sdk/pull/285/files)).
* Allow FeeBumpTransaction instances to wrap V0 transactions ([#285](https://github.com/stellar/java-stellar-sdk/pull/285/files)).
>>>>>>> 74ea7c37

## 0.17.0

* Rollback support for SEP23 (Muxed Account StrKey) ([#282](https://github.com/stellar/java-stellar-sdk/pull/282)).

## 0.16.0

* Update XDR definitions and auto-generated classes to support upcoming protocol 13 release ([#276](https://github.com/stellar/java-stellar-sdk/pull/276)).
* Extend StrKey implementation to handle [CAP 27 Muxed Accounts](https://github.com/stellar/stellar-protocol/blob/master/core/cap-0027.md) ([#276](https://github.com/stellar/java-stellar-sdk/pull/276)).
* Update `TransactionResponse` to include new fields which are relevant to [CAP 15 Fee-Bump Transactions](https://github.com/stellar/stellar-protocol/blob/master/core/cap-0015.md) ([#275](https://github.com/stellar/java-stellar-sdk/pull/275)).
* Update `AccountResponse.Balance`, `AllowTrustOperationResponse`, and create `TrustlineAuthorizedToMaintainLiabilitiesEffectResponse` to support [CAP 18 Fine-Grained Control of Authorization](https://github.com/stellar/stellar-protocol/blob/master/core/cap-0018.md) ([#274](https://github.com/stellar/java-stellar-sdk/pull/274)).
* Add `FeeBumpTransaction` and `FeeBumpTransaction.Builder` for parsing and creating [CAP 15 Fee-Bump Transactions](https://github.com/stellar/stellar-protocol/blob/master/core/cap-0015.md) ([#278](https://github.com/stellar/java-stellar-sdk/pull/278)).
* Add methods to `Server` for submitting [CAP 15 Fee-Bump Transactions](https://github.com/stellar/stellar-protocol/blob/master/core/cap-0015.md) ([#278](https://github.com/stellar/java-stellar-sdk/pull/278)).
* Update SEP 10 implementation to reject fee-bump transactions and transactions with multiplexed addresses ([#278] (https://github.com/stellar/java-stellar-sdk/pull/278)).
* Update SEP 29 implementation to handle bump transactions ([#278](https://github.com/stellar/java-stellar-sdk/pull/278)).


## 0.15.0

- Add SEP0029 (memo required) support. (https://github.com/stellar/java-stellar-sdk/issues/272)

  Extends `Server.submitTransaction` to always run a memo required check before
  sending the transaction.  If any of the destinations require a memo and the
  transaction doesn't include one, then an `AccountRequiresMemoError` will be thrown.

  You can skip this check by passing a true `skipMemoRequiredCheck` value to `Server.submitTransaction`:

  ```
  server.submitTransaction(tx, true)
  ```

  The check runs for each operation of type:
   - `payment`
   - `pathPaymentStrictReceive`
   - `pathPaymentStrictSend`
   - `mergeAccount`

  If the transaction includes a memo, then memo required checking is skipped.

  See [SEP0029](https://github.com/stellar/stellar-protocol/blob/master/ecosystem/sep-0029.md) for more information about memo required check.

## 0.14.0

* Update challenge transaction helpers for SEP-10 v1.3.0 (https://github.com/stellar/java-stellar-sdk/issues/263).
* Add support for /accounts end-point with ?signer and ?asset filters (https://github.com/stellar/java-stellar-sdk/issues/261).
* Add support for /offers end-point with query parameters (https://github.com/stellar/java-stellar-sdk/issues/261).
* Regenerate the XDR definitions to include MetaV2 support (https://github.com/stellar/java-stellar-sdk/issues/261).

## 0.13.0

* Horizon v0.24.0 added a `fee_charged` and `max_fee` object with information about max bid and actual fee paid for each transaction.
* We are removing ``*_all_accepted_fee` fields in favor of the new keys, making it easier for people to understand the meaning the fields.

## 0.12.0

* Represent memo text contents as bytes because a memo text may not be valid UTF-8 string (https://github.com/stellar/java-stellar-sdk/issues/257).
* Validate name length when constructing org.stellar.sdk.ManageDataOperation instances.
* Validate home domain length when constructing org.stellar.sdk.SetOptionsOperation instances.

## 0.11.0

* Fix bug in `org.stellar.sdk.requests.OperationsRequestBuilder.operation(long operationId)`. The method submitted an HTTP request to Horizon with the following path, /operation/<id> , but the correct path is /operations/<id>
* Rename `org.stellar.sdk.requests.PathsRequestBuilder` to `org.stellar.sdk.requests.StrictReceivePathsRequestBuilder`
* Add `sourceAssets()` to `org.stellar.sdk.requests.StrictReceivePathsRequestBuilder` which allows a list of assets to be provided instead of a source account
* Add `org.stellar.sdk.requests.StrictSendPathsRequestBuilder` which is the request builder for the /paths/strict-send endpoint
* Removed deprecated classes: `org.stellar.sdk.PathPaymentOperation` and `org.stellar.sdk.responses.operations.PathPaymentOperationResponse`
* The `fee_paid` field in the Horizon transaction response will be removed when Horizon 0.25 is released. The `fee_paid` field has been replaced by `max_fee`, which defines the maximum fee the source account is willing to pay, and `fee_charged`, which defines the fee that was actually paid for a transaction. Consequently, `getFeePaid()` has been removed from `org.stellar.sdk.responses.Transaction` and has been replaced with `getMaxFee()` and `getFeeCharged()`.

## 0.10.0

### Deprecations

The following methods are deprecated and will be removed in 0.11.0. Please switch to new methods and classes.

Deprecated | New method/class
-|-
`org.stellar.sdk.PathPaymentOperation`                              | `org.stellar.sdk.PathPaymentStrictReceiveOperation`
`org.stellar.sdk.responses.operations.PathPaymentOperationResponse` | `org.stellar.sdk.responses.operations.PathPaymentStrictReceiveOperationResponse`

### Changes

* Add helper method to generate SEP 10 challenge
* Stellar Protocol 12 compatibility.
* Include `path` property in path payment operation responses.
* Provide `includeTransactions()` method for constructing operations requests which include transaction data in the operations response.
* Provide `includeTransactions()` method for constructing payments requests which include transaction data in the payments response.

## 0.9.0
* Use strings to represent account ids instead of KeyPair instances because account ids will not necessarily be valid
  public keys. If you try to parse an invalid public key into a KeyPair you will encounter an exception. To prevent
  exceptions when parsing horizon responses it is better to represent account ids as strings

## 0.8.0

* Removed deprecated methods and classes listed in the 0.7.0 changelog entry
* Configure network at the transaction and server level rather than using a singleton to determine
  which network to use globally.
* Implement hashCode() and equals() on Stellar classes and XDR generated classes
* Add streaming for account Offers
* Add callback to handle SSE failures


## 0.7.0

### Deprecations

The following methods are deprecated and will be removed in 0.8.0. Please switch to new methods and classes.

Deprecated | New method/class
-|-
`org.stellar.sdk.Server#operationFeeStats` | `org.stellar.sdk.Server#feeStats`
`org.stellar.sdk.requests.OperationFeeStatsRequestBuilder` | `org.stellar.sdk.requests.FeeStatsRequestBuilder`
`org.stellar.sdk.responses.OperationFeeStatsResponse` | `org.stellar.sdk.responses.FeeStatsResponse`
`org.stellar.sdk.responses.operations.CreatePassiveOfferOperationResponse` | `org.stellar.sdk.responses.operations.CreatePassiveSellOfferOperationResponse`
`org.stellar.sdk.responses.operations.ManageOfferOperationResponse` | `org.stellar.sdk.responses.operations.ManageOfferSellOperationResponse`
`org.stellar.sdk.CreatePassiveOfferOperation` | `org.stellar.sdk.CreatePassiveSellOfferOperation`
`org.stellar.sdk.ManageOfferOperation` | `org.stellar.sdk.ManageSellOfferOperation`

### Changes

* Stellar Protocol 11 compatibility (#199).
* Compatibility with Horizon API updates (#205).
* Add Support for `InflationOperation` in `Operation.fromXdr` (#194).
* Fixed exception thrown from `ManageOfferOperation.fromXDR` for some offers (#188).
* Send Horizon client fingerprint (#190).
* `Server` now implements `Closeable` interface (#182).
* Fixed `/order_book` endpoint streaming.

## 0.6.0

* Horizon 0.17.0 features (#180)
* Enable setting custom base fee (#177)

## 0.5.0

* Horizon 0.16.0 features (#172)
* Allow no signatures in Transaction.toEnvelopeXdr (#164)
* Fix dependencies shadowing (#173)

## 0.4.1

* Fixed streaming issues.

## 0.4.0

* **Breaking change** `Transaction.Builder` requires `setTimeout` method to be called.
* Added [Horizon 0.15.0](https://github.com/stellar/go/releases/tag/horizon-v0.15.0) features.
* Improved streaming code and dependencies (thanks @jillesvangurp!).
* SEP-0005 derivation (thanks @westonal!).

## 0.3.2

* Non `ed25519` keys are now supported in all responses (fixes #126):
  * `SetOptionsOperationResponse.getSigner` is deprecated. Please use `SetOptionsOperationResponse.getSignerKey`.
  * `AccountResponse.Signer.getAccountId` is deprecated. Please use `AccountResponse.Signer.getKey`.
* Fixed `PathPaymentOperationResponse.getSourceAsset` method (#125).

## 0.3.1

* Fixed condition check in `TimeBounds` when `maxTime` is equal `0`.

## 0.3.0

* Protocol V10 updates:
    * `BumpSequence` operation support ([CAP-0001](https://github.com/stellar/stellar-protocol/blob/master/core/cap-0001.md),
    * Asset liabilities ([CAP-0003](https://github.com/stellar/stellar-protocol/blob/master/core/cap-0003.md),
    * New Horizon fields and effects.
    * Updated XDR classes.
* `Transaction` now has methods to create it from previously built `TransactionEnvelope`.
* Improved `Server.submitTransaction` method, now throws exception for timeouts.

## 0.2.2

* Fixed `MemoReturnHash#toXdr()` method.
* Patch for Horizon [Timeout](https://www.stellar.org/developers/horizon/reference/errors/timeout.html) responses (`SubmitTransactionResponse.getEnvelopeXdr()` and `SubmitTransactionResponse.getResultXdr()`).

## 0.2.1

* Full compatibility with Horizon 0.13.0 [API](https://github.com/stellar/go/blob/master/protocols/horizon/README.md).
* Fixed `Page.getNextPage` #66.

## 0.2.0

* Java SDK now works in Android!
* `Price` constructor is now public.
* Added support for new endpoints and fields added in Horizon v0.12.0.

## 0.1.14

* Fixed `pad()` method in `XdrInputStream`.
* Added utf8 string support for `XdrDataInputStream` and `XdrDataOutputStream`.
* Fixed `AllowTrustOperation.Builder` for `ASSET_TYPE_CREDIT_ALPHANUM12` assets.

## 0.1.13

* `KeyPair.sign` now throws `RuntimeException` when `KeyPair` object does not contain a secret key.
* `SubmitTransactionResponse.getOfferIdFromResult` if offer was taken and `tx_result` does not contain offer ID.

## 0.1.12

- Regenerated XDR classes:
  - `XdrDataOutputStream` class is now padding opaque data.
  - `XdrDataInputStream` class is now throwing an IOException when padding
  bytes are not zeros.
  - Made methods that shouldn't be used outside of `XdrDataOutputStream`
  and `XdrDataInputStream` classes private.
  - Removed unused imports and variables.

## 0.1.11

* Added ability to set TimeBounds using Transaction.Builder
* Implemented `/order_book` and `/order_book/trades` requests.

## 0.1.10

* Fixed a bug in `AssetDeserializer`.
* Fixed a bug in `TransactionResponse`.

## 0.1.9

* Support for new signer types: `sha256Hash`, `preAuthTx`.
* **Breaking change** `Network` must be explicitly selected. Previously testnet was a default network.

## 0.1.8

* New location of `stellar.toml` file

## 0.1.7

* Support for `ManageData` operation ([c5faa15](https://github.com/stellar/java-stellar-sdk/commit/c5faa1578defb6f74513f8f96521c64dbfa6f6f2)),
* `AccountFlag` enum ([4b67e2d](https://github.com/stellar/java-stellar-sdk/commit/4b67e2dd6492c14f833d10532de211382dc04efc)).

## 0.1.6

* Fixed a bug in `OffersRequestBuilder.execute(URI uri)` 
([799f0df](https://github.com/stellar/java-stellar-sdk/commit/799f0dfc7496849e3426706cfc2163379be80918)).

## 0.1.5

* Offers for Accounts ([d5225bc](https://github.com/stellar/java-stellar-sdk/commit/d5225bc4f8613bf1f1fd2a45893f0b5ca4933e76)),
* Add Helper methods for `SubmitTransactionResponse` ([6d14284](https://github.com/stellar/java-stellar-sdk/commit/6d14284fb69f834d6ef1fe3205b267ed63a0eeb4)).

## 0.1.4

* Update and fix XDR ([0b404d9](https://github.com/stellar/java-stellar-sdk/commit/0b404d9)).

## 0.1.3

* Added ResultCodes to SubmitTransactionResponse ([79e2260](https://github.com/stellar/java-stellar-sdk/commit/79e2260)).

## 0.1.2

* Rate limiting data in responses ([e0ee7f1](https://github.com/stellar/java-stellar-sdk/commit/e0ee7f15e3b21fe156e89991629d019c511c4676)).
* Fixed a bug in `Transaction.Builder.build()` ([657c720](https://github.com/stellar/java-stellar-sdk/commit/657c720)).

## 0.1.1

* `Transaction.Builder.addOperation` is now thread safe ([248a4a1](https://github.com/stellar/java-stellar-sdk/commit/248a4a16eab6e0a3d22416a003ab79e077dcc9ba)).
* Added `hashCode` method for `Asset` classes ([ab822e5](https://github.com/stellar/java-stellar-sdk/commit/ab822e563df1e955ca3d9a6af923128eb2ba0de6)).
* `FederationResponse` constructor is now public. ([c4c5a4d](https://github.com/stellar/java-stellar-sdk/commit/c4c5a4de6167bdcc1ce2a3e0f5e3acf5df06eed4)).
* Updates to javadoc.

## 0.1.0

* **Breaking change** Merged [java-stellar-base](https://github.com/stellar/java-stellar-base) and [java-stellar-sdk](https://github.com/stellar/java-stellar-sdk). More info in [#19](https://github.com/stellar/java-stellar-sdk/pull/19).<|MERGE_RESOLUTION|>--- conflicted
+++ resolved
@@ -2,8 +2,8 @@
 
 As this project is pre 1.0, breaking changes may happen for minor version bumps. A breaking change will get clearly notified in this log.
 
-<<<<<<< HEAD
 ## 0.19.0
+
 ### Breaking changes
 
 * Replace `Sep10Challenge.newChallenge()`'s `String anchorName` parameter with `String domainName` 
@@ -12,12 +12,11 @@
 SEP-10 now requires clients to verify the `SIGNING_KEY` included in the TOML file of the service requiring authentication is used to sign the challenge and that the challenge's Manage Data operation key includes the requested service's home domain. These checks ensure the challenge cannot be used in a relay attack.
 
 The breaking changes described above support the added SEP-10 2.0 requirements for both servers and clients.
-=======
+
 ## 0.18.0
 
 * Generate V1 transaction envelopes when constructing new Transaction instances ([#285](https://github.com/stellar/java-stellar-sdk/pull/285/files)).
 * Allow FeeBumpTransaction instances to wrap V0 transactions ([#285](https://github.com/stellar/java-stellar-sdk/pull/285/files)).
->>>>>>> 74ea7c37
 
 ## 0.17.0
 
