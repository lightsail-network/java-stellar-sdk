--- conflicted
+++ resolved
@@ -7,22 +7,18 @@
 ### Update
 * Support resource leeway parameter when simulating Soroban transactions. ([#561](https://github.com/stellar/java-stellar-sdk/pull/561))
 * Support for the new, optional `diagnosticEventsXdr` field on the `SorobanServer.sendTransaction` method. ([#564](https://github.com/stellar/java-stellar-sdk/pull/564))
-<<<<<<< HEAD
+* Remove deprecated classes and methods. ([#565](https://github.com/stellar/java-stellar-sdk/pull/565))
 * Fix the `hashCode` and `equals` methods in `Transaction` and `FeeBumpTransaction`. ([#566](https://github.com/stellar/java-stellar-sdk/pull/566))
-=======
-* Remove deprecated classes and methods. ([#565](https://github.com/stellar/java-stellar-sdk/pull/565))
->>>>>>> f0bac075
 * Add `TransactionBuilder#TransactionBuilder(Transaction)` constructor. ([#567](https://github.com/stellar/java-stellar-sdk/pull/567))
 
 ### Breaking changes
+* Fix the `hashCode` and `equals` methods in `Transaction` and `FeeBumpTransaction`, now they will compare based on the `signatureBase()`. ([#566](https://github.com/stellar/java-stellar-sdk/pull/566))
 * The types of the following fields have changed. ([#560](https://github.com/stellar/java-stellar-sdk/pull/560))
   | field                                   | before  | now  |
   | --------------------------------------- | ------- | ---- |
   | GetEventsRequest.startLedger            | String  | Long |
   | GetEventsResponse.EventInfo.ledger      | Integer | Long |
   | GetLatestLedgerResponse.protocolVersion | Integer | Long |
-* Fix the `hashCode` and `equals` methods in `Transaction` and `FeeBumpTransaction`, now they will compare based on the `signatureBase()`. ([#566](https://github.com/stellar/java-stellar-sdk/pull/566))
-
 * The following classes and methods have been marked as deprecated in previous releases, and now they have been removed. ([#565](https://github.com/stellar/java-stellar-sdk/pull/565))
   * `AccountResponse.Signer#getAccountId()` has been removed, use `AccountResponse.Signer#getKey()` instead.
   * `OffersRequestBuilder#forAccount(String)` has been removed, use `OffersRequestBuilder#forSeller(String)` instead.
