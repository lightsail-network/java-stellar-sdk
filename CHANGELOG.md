# Changelog

As this project is pre 1.0, breaking changes may happen for minor version bumps. A breaking change will get clearly notified in this log.

## Pending
### Update
- chore: display the original definition in the XDR class document.
- feat: added a series of functions to parse xdr in the response.
- refactor: removed the check for network passphrase in `Server`, which means we will no longer verify if the network passphrase of transactions matches that of the `Server`, `NetworkMismatchException` has been removed.
- refactor!: move the Operation classes to the `org.stellar.sdk.operations` package.
- chore: Display the original definition in the XDR class documentation.
- feat: Added a series of functions to parse XDR in the response.
- refactor: Removed the check for network passphrase in `Server`, which means we will no longer verify if the network passphrase of transactions matches that of the `Server`. Consequently, `NetworkMismatchException` has been removed.
- refactor!: Moved the Operation classes to the `org.stellar.sdk.operations` package.
- refactor!: Refactored the handling of exceptions.
    - Moved the Exception classes to the `org.stellar.sdk.exception` and `org.stellar.sdk.federation.exception` packages.
    - Now all exceptions inherit from `SdkException`, and `SdkException` inherits from `RuntimeException`. Please refer to the following link to understand why we use unchecked exceptions: [Why unchecked exceptions?](https://docs.aws.amazon.com/sdk-for-java/latest/developer-guide/handling-exceptions.html#why-unchecked-exceptions)
    - Detailed the possible exceptions that may be thrown in the documentation.
    - In the previous code, there were instances where `RuntimeException` was directly thrown. We have now replaced these with more appropriate exceptions such as `IllegalArgumentException`.
    - Except for StrKey, `FormatException` will no longer be thrown, and `IllegalArgumentException` will be used instead.
    - Renamed `SorobanRpcErrorResponse` to `SorobanRpcException`.
- refactor!: `Server.submitTransactionXdr` and `Server.submitTransaction` now return `TransactionResponse` instead of `SubmitTransactionResponse`. An exception will be thrown when the transaction submission fails. Please refer to the documentation for more information.
- refactor!: `Server.root()` now returns `RootRequestBuilder`.
- refactor!: In `AllowTrustOperation`, `authorizeToMaintainLiabilities` has been removed and the type of `authorize` has been changed to `TrustLineEntryFlag`. Please refer to the documentation for details.
- refactor!: Previously, operations could be constructed through many methods; now, we have standardized them. Here is an example, please refer to the documentation for more details:
  ```java
  ClawbackClaimableBalanceOperation op = ClawbackClaimableBalanceOperation.builder()
    .balanceId(balanceId)
    .sourceAccount(source)
    .build();
  ```
- refactor!: `TransactionBuilder.IncrementedSequenceNumberFunc` has been removed.
- refactor!: `Transaction.Builder` has been removed, use `TransactionBuilder` instead.
- refactor!: refactor asset classes. `LiquidityPoolParameters`, `LiquidityPoolConstantProductParameters`, `AssetTypePoolShare`, `LiquidityPoolShareChangeTrustAsset` and `LiquidityPoolShareTrustLineAsset` have been removed. Use `ChangeTrustAsset` and `TrustLineAsset` instead.
- refactor!: `Asset.getType()` returns `org.stellar.sdk.xdr.AssetType` instead of `String`.
- refactor!: `FeeBumpTransaction.Builder` has been removed, use `FeeBumpTransaction#createWithBaseFee(String, long, Transaction)` or `FeeBumpTransaction#createWithFee(String, long, Transaction)` instead.
- refactor!: `FeeBumpTransaction.getFeeAccount` has been removed, use `FeeBumpTransaction.getFeeSource` instead.
- refactor!: remove `AccountConverter`, this means that we no longer support disabling support for MuxedAccount.
- refactor!: refactor the way of constructing `Predicate.Or` and `Predicate.And`. The `inner` inside has been removed, and in its place are `left` and `right`, used to represent two predicates.
- refactor!: Refactored response classes.
  - Utilized wrapper classes, such as replacing `int` with `Integer`, `long` with `Long`, `boolean` with `Boolean`, etc.
  - If a field is a list, we now use `List` instead of `arrays`.
  - The types of some fields have been modified.
  - Removed some methods.
  - Some field names have been changed to maintain consistency with the Horizon API.
  - Removed all functions that return `Optional` value.
- refactor!: remove `rateLimitLimit`, `rateLimitRemaining`, and `rateLimitReset` from the `Response`.
- feat: add `MuxedAccount` class to represent a multiplexed account on Stellar's network.
- feat: Add `Server.loadAccount` to load the `Account` object used for building transactions, supporting `MuxedAccount`.
- feat: Add support for `MuxedAccount` to `SorobanServer.getAccount`.
- feat: `FeeBumpTransaction` supports transactions that include Soroban operations.
- refactor: `TransactionBuilder#TransactionBuilder(Transaction)` has been removed, because the TransactionBuilder constructed from the transaction may be inconsistent with what the user expects.
- fix: When calling `TransactionBuilder.build()`, the Soroban resource fee will be included in the `fee` of the built transaction.
- fix: fix the issue where invoking `SorobanServer.prepareTransaction` for transactions that have already set `SorobanData` could result in unexpected high fees.
<<<<<<< HEAD
- feat: optimize `RequestTimeoutException`, when a timeout occurs, if the server returns some information, you can read them.
=======
- feat: add support for Soroban PRC's `getTransactions` and `getFeeStats` API.
- feat: add support for Horizon's 'transaction_async' API.
>>>>>>> 0b9b51f2

## 0.44.0
### Update
- feat: add support for Soroban-RPC v21. ([#593](https://github.com/lightsail-network/java-stellar-sdk/pull/593))
- chore: include `org.stellar.sdk.xdr` in docs. ([#594](https://github.com/lightsail-network/java-stellar-sdk/pull/594))

## 0.43.2
### Update
- The generated XDR has been upgraded to match the upcoming Protocol 21, namely [stellar/stellar-xdr@v21.1](https://github.com/stellar/stellar-xdr/tree/v21.1). ([#590](https://github.com/lightsail-network/java-stellar-sdk/pull/590))

## 0.43.1
### Update
* Migrate the project from `stellar/java-stellar-sdk` to `lightsail-network/stellar-stellar-sdk`.
* Update `org.stellar.sdk.responses`, add missing fields. ([#570](https://github.com/lightsail-network/java-stellar-sdk/pull/570))
* Add `Asset.getContractId()` for calculating the id of the asset contract. ([#574](https://github.com/lightsail-network/java-stellar-sdk/pull/574))
* Publish the publication to Maven Central. ([#580](https://github.com/lightsail-network/java-stellar-sdk/pull/580))
* Build the project with JDK 21. ([#580](https://github.com/lightsail-network/java-stellar-sdk/pull/580))
* Optimize the way of parsing memo in `TransactionResponse`. ([#582](https://github.com/lightsail-network/java-stellar-sdk/pull/582))

## 0.43.0
### Update
* Support resource leeway parameter when simulating Soroban transactions. ([#561](https://github.com/stellar/java-stellar-sdk/pull/561))
* Support for the new, optional `diagnosticEventsXdr` field on the `SorobanServer.sendTransaction` method. ([#564](https://github.com/stellar/java-stellar-sdk/pull/564))
* Remove deprecated classes and methods. ([#565](https://github.com/stellar/java-stellar-sdk/pull/565))
* Fix the `hashCode` and `equals` methods in `Transaction` and `FeeBumpTransaction`. ([#566](https://github.com/stellar/java-stellar-sdk/pull/566))
* Add `TransactionBuilder#TransactionBuilder(Transaction)` constructor. ([#567](https://github.com/stellar/java-stellar-sdk/pull/567))
* Add `toString`, `hashCode`, and `equals` methods to most classes. ([#562](https://github.com/stellar/java-stellar-sdk/pull/562))
* Bump dependencies. ([#569](https://github.com/stellar/java-stellar-sdk/pull/569))

### Breaking changes
* Fix the `hashCode` and `equals` methods in `Transaction` and `FeeBumpTransaction`, now they will compare based on the `signatureBase()`. ([#566](https://github.com/stellar/java-stellar-sdk/pull/566))
* The types of the following fields have changed. ([#560](https://github.com/stellar/java-stellar-sdk/pull/560))
  | field                                   | before  | now  |
  | --------------------------------------- | ------- | ---- |
  | GetEventsRequest.startLedger            | String  | Long |
  | GetEventsResponse.EventInfo.ledger      | Integer | Long |
  | GetLatestLedgerResponse.protocolVersion | Integer | Long |
* The following classes and methods have been marked as deprecated in previous releases, and now they have been removed. ([#565](https://github.com/stellar/java-stellar-sdk/pull/565))
  * `AccountResponse.Signer#getAccountId()` has been removed, use `AccountResponse.Signer#getKey()` instead.
  * `OffersRequestBuilder#forAccount(String)` has been removed, use `OffersRequestBuilder#forSeller(String)` instead.
  * `RootResponse#getProtocolVersion()` has been removed, use `RootResponse#getCurrentProtocolVersion()` instead.
  * `SetOptionsOperationResponse#getSigner()` has been removed, use `SetOptionsOperationResponse#getSignerKey()` instead.
  * `Transaction.Builder` has been removed, use `TransactionBuilder` instead.
  * `TransactionBuilder#buildTimeBounds(long, long)` has been removed, use `TimeBounds#TimeBounds(long, long)` instead.
  * `TransactionBuilder#addTimeBounds(TimeBounds)` has been removed, use `TransactionBuilder#addPreconditions(TransactionPreconditions)` instead.

## 0.42.0
* Make `StrKey` public, this allows users to conveniently encode and decode Stellar keys to/from strings. ([#548](https://github.com/stellar/java-stellar-sdk/pull/548))
* Add support for muxed accounts in `PaymentOperationResponse`. ([#550](https://github.com/stellar/java-stellar-sdk/pull/550))
* Improve the reliability of `SSEStream`. Now, it will restart when necessary. ([#555](https://github.com/stellar/java-stellar-sdk/pull/555))
* Add the response code and body to `SubmitTransactionUnknownResponseException`. ([#556](https://github.com/stellar/java-stellar-sdk/pull/556))

### Breaking changes
* Update `LedgerResponse` and `AccountResponse`, remove outdated fields, and add missing fields. ([#549](https://github.com/stellar/java-stellar-sdk/pull/549))
* Use `Price` instead of `String` to represent prices. Change the type of `CreatePassiveSellOfferOperation.price`, `ManageBuyOfferOperation.price`, and `ManageBuyOfferOperation.price` from `String` to `Price`, this fixes the issue of incorrect operations parsed in certain specific scenarios. ([#554](https://github.com/stellar/java-stellar-sdk/pull/554))
* Update the SDK to the stable Protocol 20 release: [#553](https://github.com/stellar/java-stellar-sdk/pull/553)
    - The `BumpFootprintExpirationOperation` is now `ExtendFootprintTTLOperation` and its `ledgersToExpire` field is now named `extendTo`, but it serves the same purpose.
    - The `InvokeHostFunctionOperation.createTokenContractOperationBuilder` is now `InvokeHostFunctionOperation.createStellarAssetContractOperationBuilder`.
    - `SorobanDataBuilder.setRefundableFee` is now `setResourceFee`.
    - The RPC endpoint structure has changed, check [#552](https://github.com/stellar/java-stellar-sdk/issues/552) for more details.

## 0.41.1
* Add `org.stellar.sdk.spi.SdkProvider`, users can implement this interface to provide their own implementation of the SDK. We provide an [Android specific implementation](https://github.com/stellar/java-stellar-sdk-android-spi), if you are integrating this SDK into an Android project, be sure to check it out. ([#543](https://github.com/stellar/java-stellar-sdk/pull/543))
* Fix issues where the validity of the encoded strkey is not verified in certain scenarios. ([#541](https://github.com/stellar/java-stellar-sdk/pull/541))
* Fix the issue of javadocJar not including documentation. ([#539](https://github.com/stellar/java-stellar-sdk/pull/539))
* Publish sourcesJar to the GitHub Release page. ([#539](https://github.com/stellar/java-stellar-sdk/pull/539))

## 0.41.0
* Add support for Soroban Preview 11. ([#530](https://github.com/stellar/java-stellar-sdk/pull/530))
* New effects have been added to support Protocol 20 (Soroban) ([#535](https://github.com/stellar/java-stellar-sdk/pull/535)):
  - `ContractCredited` occurs when a Stellar asset moves into its corresponding Stellar Asset Contract instance
  - `ContractDebited` occurs when a Stellar asset moves out of its corresponding Stellar Asset Contract instance
* Add helper functions to sign authorization entries. ([#537](https://github.com/stellar/java-stellar-sdk/pull/537))

### Breaking changes
* Bump dependencies & Remove unnecessary dependencies like guava. ([#523](https://github.com/stellar/java-stellar-sdk/pull/523))
* No longer provide a shadow jar that contains embedded, relocated third-party dependencies.  ([#528](https://github.com/stellar/java-stellar-sdk/issues/528))
  Instead the default `stellar-sdk.jar` and the `com.github.stellar:java-stellar-sdk:{version}` dependency are now packaged 
  as 'thin library' jar, having no embedded dependencies. 
  - if your project used `stellar-sdk.jar` directly on classpath loader, will need to obtain the `.jar` for each dependency version listed in `build.gradle.kts`
    and include all in your project classpath, or consider downloading the 'uber' jar from the published artifacts on repo 
    `https://jitpack.io/com/github/stellar/java-stellar-sdk/{version}/java-stellar-sdk-{version}-uber.jar`
  - if your project utilizes dependency management for build such as gradle/maven, then you can choose from the following artifacts 
    using the dependency classifier:
     ```kotlin
    implementation("com.github.stellar:java-stellar-sdk:{version}") // thin jar
    implementation("com.github.stellar:java-stellar-sdk:{version}:uber") // uber jar
    implementation("com.github.stellar:java-stellar-sdk:{version}:javadoc") // javadoc jar
    implementation("com.github.stellar:java-stellar-sdk:{version}:sources") // sources jar
    ```
    
  - When using the 'thin' jar in dependency management, it will automatically fetch dependencies transitively. 
    If your project declares dependencies that are also declared here, then your project will override 
    the preferences of this project and may cause runtime conflict.
    
  - When using the 'uber' jar in dependency management or as `.jar` in classpath , be aware that it does not relocate the dependent packages.
     
* `Utils.claimableBalanceIdToXDR` and `Utils.xdrToClaimableBalanceId` have been removed. ([#503](https://github.com/stellar/java-stellar-sdk/pull/503))
* The types of the following fields have changed. ([#498](https://github.com/stellar/java-stellar-sdk/pull/498))
  | field                                     | before | now        |
  | ----------------------------------------- | ------ | ---------- |
  | LedgerBounds.minLedger                    | int    | long       |
  | LedgerBounds.maxLedger                    | int    | long       |
  | MemoId.id                                 | long   | BigInteger |
  | TimeBounds.minTime                        | long   | BigInteger |
  | TimeBounds.maxTime                        | long   | BigInteger |
  | TransactionBuilder.baseFee                | int    | long       |
  | TransactionPreconditions.TIMEOUT_INFINITE | long   | BigInteger |
  | TransactionPreconditions.minSeqAge        | Long   | BigInteger |
  | TransactionPreconditions.minSeqLedgerGap  | int    | long       |

## 0.41.0-beta.3
* Fix the bug in Transaction.isSorobanTransaction to accommodate BumpFootprintExpirationOperation. ([#518](https://github.com/stellar/java-stellar-sdk/pull/518))

## 0.41.0-beta.0
* Add support for Soroban Preview 10. ([#490](https://github.com/stellar/java-stellar-sdk/issues/490))
* Correct the data type of certain fields to store the expected design values. ([#497](https://github.com/stellar/java-stellar-sdk/pull/497))
* Add source account comparison to `ClawbackClaimableBalanceOperation`, `LiquidityPoolWithdrawOperation`, and `LiquidityPoolDepositOperation` for equality check. ([#484](https://github.com/stellar/java-stellar-sdk/pull/484))
* Add basic implementation of `liquidity_pools?account` ([#426](https://github.com/stellar/java-stellar-sdk/pull/426))

## 0.40.1
* Fix the issue of unable to parse liquidity_pool_revoked effect properly. ([#521](https://github.com/stellar/java-stellar-sdk/pull/521))
* Define cursor, order and limit in AssetsRequestBuilder object. ([#522](https://github.com/stellar/java-stellar-sdk/pull/522))
* Add basic implementation of liquidity_pools?account ([#426](https://github.com/stellar/java-stellar-sdk/pull/426))
* Add source account comparison to `ClawbackClaimableBalanceOperation`, `LiquidityPoolWithdrawOperation`, and `LiquidityPoolDepositOperation` for equality check. ([#484](https://github.com/stellar/java-stellar-sdk/pull/484))

## 0.40.0
* Add strkey support for contract ids ([#471](https://github.com/stellar/java-stellar-sdk/pull/471))
* Fix NPE in `KeyPair.equals()` method ([#474](https://github.com/stellar/java-stellar-sdk/pull/474))
* Avoid to have unexpected exception on status code 429 TooManyRequests ([#433](https://github.com/stellar/java-stellar-sdk/pull/433))

## 0.39.0

* Add SubmitTransactionResponse.ResultCodes.innerTransactionResultCode ([#466](https://github.com/stellar/java-stellar-sdk/pull/466)) 

## 0.38.0

* Fix android crashing related to okhttp3 ([#457](https://github.com/stellar/java-stellar-sdk/pull/457))

## 0.37.2

* Fix the deployment CI that uploads the jar to the GitHub release [2]. ([#453](https://github.com/stellar/java-stellar-sdk/pull/453))

## 0.37.1

* Fix the deployment CI that uploads the jar to the GitHub release. ([#452](https://github.com/stellar/java-stellar-sdk/pull/452))

## 0.37.0

* Fix missing `auth_clawback_enabled` field in AccountResponse class. ([#449](https://github.com/stellar/java-stellar-sdk/pull/449))

## 0.36.0

* Fix bug in `KeyPair.fromSecretSeed(char[] seed)`. ([#447](https://github.com/stellar/java-stellar-sdk/pull/447))
* Shade kotlin dependencies to prevent 'Duplicate class' errors. ([#448](https://github.com/stellar/java-stellar-sdk/pull/448))

## 0.35.0

* Update JDK compatibility version from Java 1.6 to Java 1.8 and bump the version of few libraries ([#444](https://github.com/stellar/java-stellar-sdk/pull/444)):
  * com.squareup.okhttp3 from `v3.11.0` to `v4.10.0`. 
  * commons-io:commons-io from `v2.6` to `v2.11.0`.
  * junit:junit from `v4.12` to `v4.13.2`.
  * org.threeten:threetenbp from `v1.4.4` to `v1.6.0`.
  * org.mockito:mockito-core from `v2.21.0` to `v4.6.1`.
  * javax.xml.bind:jaxb-api from `v2.3.0` to `v2.3.1`.

## 0.34.2

* Bump gson version from `v2.8.5` to `v2.9.0`. ([#443](https://github.com/stellar/java-stellar-sdk/pull/443))

## 0.34.1

* Fix the `Sep10Challenge.verifyTransactionSignatures` method to handle/ignore signers that are not ed25519 compliant. ([#440](https://github.com/stellar/java-stellar-sdk/pull/440))

## 0.34.0
* Add memo to `Sep10Challenge.newChallenge()` and `Sep10Challenge.readChallengeTransaction`. ([#435](https://github.com/stellar/java-stellar-sdk/pull/435))

## 0.33.0 
* Update TransactionResponse to include new Protocol 19 Preconditions ([#428](https://github.com/stellar/java-stellar-sdk/pull/428)).
* Fix asset compare to when asset code are equals ([#424](https://github.com/stellar/java-stellar-sdk/pull/424)).
* LiquidityPoolIDDeserializer is missing from the PageDeserializer. ([#422](https://github.com/stellar/java-stellar-sdk/pull/422))

## 0.32.0

* Update XDR definitions and auto-generated classes to support upcoming protocol 19 release ([#416](https://github.com/stellar/java-stellar-sdk/pull/416)).
* Extend StrKey implementation to handle [CAP 40 Payload Signer](https://github.com/stellar/stellar-protocol/blob/master/core/cap-0040.md).
* Extended Transaction submission settings, additional new Preconditions can be added now, refer to [CAP 21 Transaction Preconditions](https://github.com/stellar/stellar-protocol/blob/master/core/cap-0021.md).

### Breaking changes

* org.stellar.sdk.Transaction.Builder
  * deprecated `addTimeBounds()` use `addPreconditions()` instead
  * deprecated `setTimeout()` use `addPreconditions()` instead
  * deprecated `Transaction.Builder` use TransactionBuilder instead
* org.stellar.sdk.Transaction
  * `getSignatures()` returns an ImmutableList of signatures, do NOT add signatures to the collection returned.
    use `addSignature(DecoratedSignature signature)` instead.

## 0.31.0

* Fixed NPE on TrustlineCreatedEffectResponse.getAsset() for liquidity pool asset type.
  Consolidated Asset factory creation pattern, made consistent for all asset types including native, alpha4, alpha12, liquidity pool shares.
  ([#398](https://github.com/stellar/java-stellar-sdk/pull/398)).

### Breaking changes
* org.stellar.sdk.Asset.createNonNativeAsset() is now private. ([#398](https://github.com/stellar/java-stellar-sdk/pull/398)).
* org.stellar.sdk.responses.effects.TrustlineCUDResponse, removed non-default public constructor, it wasn't needed. ([#398](https://github.com/stellar/java-stellar-sdk/pull/398)).
* Muxed accounts are now supported by default. Previously we added opt in support for muxed accounts. But now we are changing the default behavior so that muxed accounts are rendered using their 'M' address encoding ([#399](https://github.com/stellar/java-stellar-sdk/pull/399)).

## 0.30.0

* Fix missing Liquidity Pool ID in AccountResponse Balance ([#379](https://github.com/stellar/java-stellar-sdk/pull/379)).
* Fix null pointer when calling ChangeTrustOperationResponse.getAsset() for LiquidityPool trust line ([#378](https://github.com/stellar/java-stellar-sdk/pull/378)).
* Changed the access modifiers of the inner static classes of `AccountResponse` to public ([#390](https://github.com/stellar/java-stellar-sdk/pull/390)).
* Use the new ClaimableBalance Predicate AbsBeforeEpoch field to avoid parsing errors on potential large dates in AbsBefore ([#394](https://github.com/stellar/java-stellar-sdk/pull/394)).

### Breaking changes
* Changed offer ids to be represented in requests and response models as long data type. ([#386](https://github.com/stellar/java-stellar-sdk/pull/386)).
* Changed all *MuxedId* attributes to be of data type `java.math.BigInteger` in request and response models ([#388](https://github.com/stellar/java-stellar-sdk/pull/388)).

## 0.29.0

* Fixed bug in parsing liquidity pool operation and effect responses ([#373](https://github.com/stellar/java-stellar-sdk/pull/373)).

## 0.28.0

* Added support for 'client_domain' ManageData operations in SEP 10 challenges ([#368](https://github.com/stellar/java-stellar-sdk/pull/368)).

## 0.27.1-beta

* Add 5 minute grace period to SEP-10 challenge parsing function ([#366](https://github.com/stellar/java-stellar-sdk/pull/366)).

## 0.27.0-beta

* Add AMM support for [CAP38](https://github.com/stellar/stellar-protocol/blob/master/core/cap-0038.md) ([#359](https://github.com/stellar/java-stellar-sdk/pull/359)).

## 0.26.0

* Add opt-in support for [SEP23](https://github.com/stellar/stellar-protocol/blob/master/ecosystem/sep-0023.md) M-strkeys for `MuxedAccount`s
* Add `getClaimableBalanceId()` method to `Transaction` class which returns the claimable balance id for a given operation.
* Add support for additional _muxed and _muxed_id optional fields in Horizon's JSON responses (available since Horizon 2.4, following what's described in SEP 23).

## 0.25.0

* Added TransactionsRequestBuilder.forClaimableBalance(), and OperationsRequestBuilder.forClaimableBalance().
* Added support for new `accounts`, `balances`, `claimable_balances_amount`, and `num_claimable_balances` fields on Assets.

## 0.24.0

### Deprecations

* Operation `allow_trust` is deprecated in favor of `set_trust_line_flags` (although it will still be supported by the network)

* Effects `trustline_authorized`, `trustline_authorized_to_maintain_liabilities` and `trustline_deauthorized` are deprecated in favor of `trustline_flags_updated`. Note how we intentionally didn't add a new `trustline_authorized_clawback_enabled` effect.

For uniformity, the `allow_trust` operation will start producing `trustline_flags_updated` from this release.

For now `trustline_authorized`, `trustline_authorized_to_maintain_liabilities` and `trustline_deauthorized` will continue to be emitted as a result of the `allow_trust` operation but in the future we may stop doing so.


Deprecated | New class
-|-
`org.stellar.sdk.AllowTrustOperation`                                                      | `org.stellar.sdk.SetTrustlineFlagsOperation`
`org.stellar.sdk.responses.operations.AllowTrustOperationResponse`                         | `org.stellar.sdk.responses.operations.SetTrustLineFlagsOperationResponse`
`org.stellar.sdk.responses.effects.TrustlineAuthorizedEffectResponse`                      | `org.stellar.sdk.responses.effects.TrustlineFlagsUpdatedEffectResponse`
`org.stellar.sdk.responses.effects.TrustlineAuthorizedToMaintainLiabilitiesEffectResponse` | `org.stellar.sdk.responses.effects.TrustlineFlagsUpdatedEffectResponse`
`org.stellar.sdk.responses.effects.TrustlineDeauthorizedEffectResponse`                    | `org.stellar.sdk.responses.effects.TrustlineFlagsUpdatedEffectResponse`


### Changes

## New Operations

* `clawback` implemented in `org.stellar.sdk.ClawbackOperation` claws back a trustline from a given asset holder.

* `clawback_claimable_balance` implemented in `org.stellar.sdk.ClawbackClaimableBalanceOperation` claws back a claimable balance.

* `set_trust_line_flags` implemented in `org.stellar.sdk.SetTrustlineFlagsOperation` modifies a trustline's flags. This operation should be used instead of `org.stellar.sdk.AllowTrustOperation`.

## New effects

* `trustline_flags_updated` implemented in `org.stellar.sdk.responses.effects.TrustlineFlagsUpdatedEffectResponse`, with the following fields:
  * Asset fields (like explained in the operations above):
    * `asset_type`
    * `asset_code`
    * `asset_issuer`
  * `trustor` - account whose trustline the effect refers to
  * `authorized_flag` - true to indicate the flag is set, field ommited if not set
  * `authorized_to_maintain_liabilites` - true to indicate the flag is set, field ommited if not set
  * `clawback_enabled_flag` - true to indicate that the flag is set, field ommitted if not set


* `claimable_balance_clawed_back` implemented in `org.stellar.sdk.responses.effects.ClaimableBalanceClawedBackEffectResponse`, with the following fields:
  * `balance_id` - claimable balance identifer of the claimable balance clawed back

## 0.23.0
### Breaking change
- Updates the SEP-10 utility function parameters to support [SEP-10 v3.1](https://github.com/stellar/stellar-protocol/commit/6c8c9cf6685c85509835188a136ffb8cd6b9c11c) [(#319)](https://github.com/stellar/java-stellar-sdk/pull/319)
  - A new required `webAuthDomain` parameter was added to the following functions
    - `Sep10Challenge#newChallenge(KeyPair, Network, String, String, String, TimeBounds)`
    - `Sep10Challenge#readChallengeTransaction(String, String, Network, String, String)`
    - `Sep10Challenge#readChallengeTransaction(String, String, Network, String[], String)`
    - `Sep10Challenge#verifyChallengeTransactionSigners(String, String, Network, String, String, Set)`
    - `Sep10Challenge#verifyChallengeTransactionSigners(String, String, Network, String[], String, Set)`
    - `Sep10Challenge#verifyChallengeTransactionThreshold(String, String, Network, String[], String, int, Set)`
    - `Sep10Challenge#verifyChallengeTransactionThreshold(String, String, Network, String, String, int, Set)`
  - The `webAuthDomain` parameter is expected to match the value of the Manage Data operation with the 'web_auth_domain' key, if present.

## 0.22.1
- Fix several bugs in revoke operations. ([#317](https://github.com/stellar/java-stellar-sdk/pull/317))
    
## 0.22.0
- The XDR classes have been regenerated using the latest version of xdrgen which provides the following two features:

    - Builder static inner classes to unions and structs
    - Constructors for typedefs

## 0.21.2
- Update challenge transaction helpers for SEP-0010 v3.0.0. ([#308](https://github.com/stellar/java-stellar-sdk/pull/308))
- Fix the decoding of `balanceId` in `org.stellar.sdk.ClaimClaimableBalanceOperation`. ([#310](https://github.com/stellar/java-stellar-sdk/pull/310))

## 0.21.1
- Fix NullPointerException in `org.stellar.sdk.responses.operations.RevokeSponsorshipOperationResponse` accessor methods.

## 0.21.0

### Breaking change
- Change the type of `offerId` from **java.lang.Integer** to **java.lang.Long** to align with the 64-bit size of offer IDs. ([#303](https://github.com/stellar/java-stellar-sdk/pull/303)).

    This change affects the following fields:
    - org.stellar.sdk.responses.operations.CreatePassiveSellOfferOperationResponse.offerId
    - org.stellar.sdk.responses.operations.ManageBuyOfferOperationResponse.offerId
    - org.stellar.sdk.responses.operations.ManageSellOfferOperationResponse.offerId

## 0.20.0
* Update challenge transaction helpers for SEP-0010 v2.1.0. ([#300](https://github.com/stellar/java-stellar-sdk/pull/300)).
    - Remove verification of domain name.
    - Allow additional manage data operations that have the source account set as the server key.

## 0.19.0

### Add

- Add support for claimable balances ([#295](https://github.com/stellar/java-stellar-sdk/pull/295)).
Extend server class to allow loading claimable balances from Horizon. The following functions are available:

```
server.claimableBalances();
server.claimableBalances().forClaimant(claimant);
server.claimableBalances().forSponsor(sponsorId);
server.claimableBalances().forAsset(asset);
server.claimableBalances().claimableBalance(balanceId);
```
-  Add the following attributes to `AccountResponse` ([#295](https://github.com/stellar/java-stellar-sdk/pull/295)):
    * `Optional<String> getSponsor()`
    * `Integer getNumSponsoring()`
    * `Integer getNumSponsored()`

- Add the optional attribute `Optional<String> getSponsor()` to `AccountResponse.Signer`, `AccountResponse.Balance`, `ClaimableBalanceResponse`, and `OfferResponse` ([#295](https://github.com/stellar/java-stellar-sdk/pull/295)).

- Add `sponsor` filtering support for `offers` and `accounts` ([#295](https://github.com/stellar/java-stellar-sdk/pull/295)).
    * `server.offers().forSponsor(accountID)`
    * `server.accounts().forSponsor(accountID)`

- Extend operation responses to support new operations ([#295](https://github.com/stellar/java-stellar-sdk/pull/295)).
    * `create_claimable_balance` with the following fields:
        * `asset` - asset available to be claimed (in canonical form),
        * `amount` - amount available to be claimed,
        * `claimants` - list of claimants with predicates (see below):
            * `destination` - destination account ID,
            * `predicate` - predicate required to claim a balance (see below).
    * `claim_claimable_balance` with the following fields:
        * `balance_id` - unique ID of balance to be claimed,
        * `claimant` - account ID of a claimant.
    * `begin_sponsoring_future_reserves` with the following fields:
        * `sponsored_id` - account ID for which future reserves will be sponsored.
    * `end_sponsoring_future_reserves` with the following fields:
        * `begin_sponsor` - account sponsoring reserves.
    * `revoke_sponsorship` with the following fields:
        * `account_id` - if account sponsorship was revoked,
        * `claimable_balance_id` - if claimable balance sponsorship was revoked,
        * `data_account_id` - if account data sponsorship was revoked,
        * `data_name` - if account data sponsorship was revoked,
        * `offer_id` - if offer sponsorship was revoked,
        * `trustline_account_id` - if trustline sponsorship was revoked,
        * `trustline_asset` - if trustline sponsorship was revoked,
        * `signer_account_id` - if signer sponsorship was revoked,
        * `signer_key` - if signer sponsorship was revoked.

- Extend effect responses to support new effects ([#295](https://github.com/stellar/java-stellar-sdk/pull/295)).
    * `claimable_balance_created` with the following fields:
        * `balance_id` - unique ID of claimable balance,
        * `asset` - asset available to be claimed (in canonical form),
        * `amount` - amount available to be claimed.
    * `claimable_balance_claimant_created` with the following fields:
        * `balance_id` - unique ID of a claimable balance,
        * `asset` - asset available to be claimed (in canonical form),
        * `amount` - amount available to be claimed,
        * `predicate` - predicate required to claim a balance (see below).
    * `claimable_balance_claimed` with the following fields:
        * `balance_id` - unique ID of a claimable balance,
        * `asset` - asset available to be claimed (in canonical form),
        * `amount` - amount available to be claimed,
    * `account_sponsorship_created` with the following fields:
        * `sponsor` - sponsor of an account.
    * `account_sponsorship_updated` with the following fields:
        * `new_sponsor` - new sponsor of an account,
        * `former_sponsor` - former sponsor of an account.
    * `account_sponsorship_removed` with the following fields:
        * `former_sponsor` - former sponsor of an account.
    * `trustline_sponsorship_created` with the following fields:
        * `sponsor` - sponsor of a trustline.
    * `trustline_sponsorship_updated` with the following fields:
        * `new_sponsor` - new sponsor of a trustline,
        * `former_sponsor` - former sponsor of a trustline.
    * `trustline_sponsorship_removed` with the following fields:
        * `former_sponsor` - former sponsor of a trustline.
    * `claimable_balance_sponsorship_created` with the following fields:
        * `sponsor` - sponsor of a claimable balance.
    * `claimable_balance_sponsorship_updated` with the following fields:
        * `new_sponsor` - new sponsor of a claimable balance,
        * `former_sponsor` - former sponsor of a claimable balance.
    * `claimable_balance_sponsorship_removed` with the following fields:
        * `former_sponsor` - former sponsor of a claimable balance.
    * `signer_sponsorship_created` with the following fields:
        * `signer` - signer being sponsored.
        * `sponsor` - signer sponsor.
    * `signer_sponsorship_updated` with the following fields:
        * `signer` - signer being sponsored.
        * `former_sponsor` - the former sponsor of the signer.
        * `new_sponsor` - the new sponsor of the signer.
    * `signer_sponsorship_removed` with the following fields:
        * `former_sponsor` - former sponsor of a signer.

### Breaking changes

* Replace `Sep10Challenge.newChallenge()`'s `String anchorName` parameter with `String domainName` 
* Add `String domainName` parameter to `Sep10Challenge.readChallengeTransaction()`, `Sep10Challenge.verifyChallengeTransactionSigners()`, and `Sep10Challenge.verifyChallengeTransactionThreshold()`

SEP-10 now requires clients to verify the `SIGNING_KEY` included in the TOML file of the service requiring authentication is used to sign the challenge and that the challenge's Manage Data operation key includes the requested service's home domain. These checks ensure the challenge cannot be used in a relay attack.

The breaking changes described above support the added SEP-10 2.0 requirements for both servers and clients.

## 0.18.0

* Generate V1 transaction envelopes when constructing new Transaction instances ([#285](https://github.com/stellar/java-stellar-sdk/pull/285/files)).
* Allow FeeBumpTransaction instances to wrap V0 transactions ([#285](https://github.com/stellar/java-stellar-sdk/pull/285/files)).

## 0.17.0

* Rollback support for SEP23 (Muxed Account StrKey) ([#282](https://github.com/stellar/java-stellar-sdk/pull/282)).

## 0.16.0

* Update XDR definitions and auto-generated classes to support upcoming protocol 13 release ([#276](https://github.com/stellar/java-stellar-sdk/pull/276)).
* Extend StrKey implementation to handle [CAP 27 Muxed Accounts](https://github.com/stellar/stellar-protocol/blob/master/core/cap-0027.md) ([#276](https://github.com/stellar/java-stellar-sdk/pull/276)).
* Update `TransactionResponse` to include new fields which are relevant to [CAP 15 Fee-Bump Transactions](https://github.com/stellar/stellar-protocol/blob/master/core/cap-0015.md) ([#275](https://github.com/stellar/java-stellar-sdk/pull/275)).
* Update `AccountResponse.Balance`, `AllowTrustOperationResponse`, and create `TrustlineAuthorizedToMaintainLiabilitiesEffectResponse` to support [CAP 18 Fine-Grained Control of Authorization](https://github.com/stellar/stellar-protocol/blob/master/core/cap-0018.md) ([#274](https://github.com/stellar/java-stellar-sdk/pull/274)).
* Add `FeeBumpTransaction` and `FeeBumpTransaction.Builder` for parsing and creating [CAP 15 Fee-Bump Transactions](https://github.com/stellar/stellar-protocol/blob/master/core/cap-0015.md) ([#278](https://github.com/stellar/java-stellar-sdk/pull/278)).
* Add methods to `Server` for submitting [CAP 15 Fee-Bump Transactions](https://github.com/stellar/stellar-protocol/blob/master/core/cap-0015.md) ([#278](https://github.com/stellar/java-stellar-sdk/pull/278)).
* Update SEP 10 implementation to reject fee-bump transactions and transactions with multiplexed addresses ([#278] (https://github.com/stellar/java-stellar-sdk/pull/278)).
* Update SEP 29 implementation to handle bump transactions ([#278](https://github.com/stellar/java-stellar-sdk/pull/278)).


## 0.15.0

- Add SEP0029 (memo required) support. (https://github.com/stellar/java-stellar-sdk/issues/272)

  Extends `Server.submitTransaction` to always run a memo required check before
  sending the transaction.  If any of the destinations require a memo and the
  transaction doesn't include one, then an `AccountRequiresMemoError` will be thrown.

  You can skip this check by passing a true `skipMemoRequiredCheck` value to `Server.submitTransaction`:

  ```
  server.submitTransaction(tx, true)
  ```

  The check runs for each operation of type:
   - `payment`
   - `pathPaymentStrictReceive`
   - `pathPaymentStrictSend`
   - `mergeAccount`

  If the transaction includes a memo, then memo required checking is skipped.

  See [SEP0029](https://github.com/stellar/stellar-protocol/blob/master/ecosystem/sep-0029.md) for more information about memo required check.

## 0.14.0

* Update challenge transaction helpers for SEP-10 v1.3.0 (https://github.com/stellar/java-stellar-sdk/issues/263).
* Add support for /accounts end-point with ?signer and ?asset filters (https://github.com/stellar/java-stellar-sdk/issues/261).
* Add support for /offers end-point with query parameters (https://github.com/stellar/java-stellar-sdk/issues/261).
* Regenerate the XDR definitions to include MetaV2 support (https://github.com/stellar/java-stellar-sdk/issues/261).

## 0.13.0

* Horizon v0.24.0 added a `fee_charged` and `max_fee` object with information about max bid and actual fee paid for each transaction.
* We are removing ``*_all_accepted_fee` fields in favor of the new keys, making it easier for people to understand the meaning the fields.

## 0.12.0

* Represent memo text contents as bytes because a memo text may not be valid UTF-8 string (https://github.com/stellar/java-stellar-sdk/issues/257).
* Validate name length when constructing org.stellar.sdk.ManageDataOperation instances.
* Validate home domain length when constructing org.stellar.sdk.SetOptionsOperation instances.

## 0.11.0

* Fix bug in `org.stellar.sdk.requests.OperationsRequestBuilder.operation(long operationId)`. The method submitted an HTTP request to Horizon with the following path, /operation/<id> , but the correct path is /operations/<id>
* Rename `org.stellar.sdk.requests.PathsRequestBuilder` to `org.stellar.sdk.requests.StrictReceivePathsRequestBuilder`
* Add `sourceAssets()` to `org.stellar.sdk.requests.StrictReceivePathsRequestBuilder` which allows a list of assets to be provided instead of a source account
* Add `org.stellar.sdk.requests.StrictSendPathsRequestBuilder` which is the request builder for the /paths/strict-send endpoint
* Removed deprecated classes: `org.stellar.sdk.PathPaymentOperation` and `org.stellar.sdk.responses.operations.PathPaymentOperationResponse`
* The `fee_paid` field in the Horizon transaction response will be removed when Horizon 0.25 is released. The `fee_paid` field has been replaced by `max_fee`, which defines the maximum fee the source account is willing to pay, and `fee_charged`, which defines the fee that was actually paid for a transaction. Consequently, `getFeePaid()` has been removed from `org.stellar.sdk.responses.Transaction` and has been replaced with `getMaxFee()` and `getFeeCharged()`.

## 0.10.0

### Deprecations

The following methods are deprecated and will be removed in 0.11.0. Please switch to new methods and classes.

Deprecated | New method/class
-|-
`org.stellar.sdk.PathPaymentOperation`                              | `org.stellar.sdk.PathPaymentStrictReceiveOperation`
`org.stellar.sdk.responses.operations.PathPaymentOperationResponse` | `org.stellar.sdk.responses.operations.PathPaymentStrictReceiveOperationResponse`

### Changes

* Add helper method to generate SEP 10 challenge
* Stellar Protocol 12 compatibility.
* Include `path` property in path payment operation responses.
* Provide `includeTransactions()` method for constructing operations requests which include transaction data in the operations response.
* Provide `includeTransactions()` method for constructing payments requests which include transaction data in the payments response.

## 0.9.0
* Use strings to represent account ids instead of KeyPair instances because account ids will not necessarily be valid
  public keys. If you try to parse an invalid public key into a KeyPair you will encounter an exception. To prevent
  exceptions when parsing horizon responses it is better to represent account ids as strings

## 0.8.0

* Removed deprecated methods and classes listed in the 0.7.0 changelog entry
* Configure network at the transaction and server level rather than using a singleton to determine
  which network to use globally.
* Implement hashCode() and equals() on Stellar classes and XDR generated classes
* Add streaming for account Offers
* Add callback to handle SSE failures


## 0.7.0

### Deprecations

The following methods are deprecated and will be removed in 0.8.0. Please switch to new methods and classes.

Deprecated | New method/class
-|-
`org.stellar.sdk.Server#operationFeeStats` | `org.stellar.sdk.Server#feeStats`
`org.stellar.sdk.requests.OperationFeeStatsRequestBuilder` | `org.stellar.sdk.requests.FeeStatsRequestBuilder`
`org.stellar.sdk.responses.OperationFeeStatsResponse` | `org.stellar.sdk.responses.FeeStatsResponse`
`org.stellar.sdk.responses.operations.CreatePassiveOfferOperationResponse` | `org.stellar.sdk.responses.operations.CreatePassiveSellOfferOperationResponse`
`org.stellar.sdk.responses.operations.ManageOfferOperationResponse` | `org.stellar.sdk.responses.operations.ManageOfferSellOperationResponse`
`org.stellar.sdk.CreatePassiveOfferOperation` | `org.stellar.sdk.CreatePassiveSellOfferOperation`
`org.stellar.sdk.ManageOfferOperation` | `org.stellar.sdk.ManageSellOfferOperation`

### Changes

* Stellar Protocol 11 compatibility (#199).
* Compatibility with Horizon API updates (#205).
* Add Support for `InflationOperation` in `Operation.fromXdr` (#194).
* Fixed exception thrown from `ManageOfferOperation.fromXDR` for some offers (#188).
* Send Horizon client fingerprint (#190).
* `Server` now implements `Closeable` interface (#182).
* Fixed `/order_book` endpoint streaming.

## 0.6.0

* Horizon 0.17.0 features (#180)
* Enable setting custom base fee (#177)

## 0.5.0

* Horizon 0.16.0 features (#172)
* Allow no signatures in Transaction.toEnvelopeXdr (#164)
* Fix dependencies shadowing (#173)

## 0.4.1

* Fixed streaming issues.

## 0.4.0

* **Breaking change** `Transaction.Builder` requires `setTimeout` method to be called.
* Added [Horizon 0.15.0](https://github.com/stellar/go/releases/tag/horizon-v0.15.0) features.
* Improved streaming code and dependencies (thanks @jillesvangurp!).
* SEP-0005 derivation (thanks @westonal!).

## 0.3.2

* Non `ed25519` keys are now supported in all responses (fixes #126):
  * `SetOptionsOperationResponse.getSigner` is deprecated. Please use `SetOptionsOperationResponse.getSignerKey`.
  * `AccountResponse.Signer.getAccountId` is deprecated. Please use `AccountResponse.Signer.getKey`.
* Fixed `PathPaymentOperationResponse.getSourceAsset` method (#125).

## 0.3.1

* Fixed condition check in `TimeBounds` when `maxTime` is equal `0`.

## 0.3.0

* Protocol V10 updates:
    * `BumpSequence` operation support ([CAP-0001](https://github.com/stellar/stellar-protocol/blob/master/core/cap-0001.md),
    * Asset liabilities ([CAP-0003](https://github.com/stellar/stellar-protocol/blob/master/core/cap-0003.md),
    * New Horizon fields and effects.
    * Updated XDR classes.
* `Transaction` now has methods to create it from previously built `TransactionEnvelope`.
* Improved `Server.submitTransaction` method, now throws exception for timeouts.

## 0.2.2

* Fixed `MemoReturnHash#toXdr()` method.
* Patch for Horizon [Timeout](https://developers.stellar.org/api/errors/http-status-codes/horizon-specific/timeout/) responses (`SubmitTransactionResponse.getEnvelopeXdr()` and `SubmitTransactionResponse.getResultXdr()`).

## 0.2.1

* Full compatibility with Horizon 0.13.0 [API](https://github.com/stellar/go/blob/master/protocols/horizon/README.md).
* Fixed `Page.getNextPage` #66.

## 0.2.0

* Java SDK now works in Android!
* `Price` constructor is now public.
* Added support for new endpoints and fields added in Horizon v0.12.0.

## 0.1.14

* Fixed `pad()` method in `XdrInputStream`.
* Added utf8 string support for `XdrDataInputStream` and `XdrDataOutputStream`.
* Fixed `AllowTrustOperation.Builder` for `ASSET_TYPE_CREDIT_ALPHANUM12` assets.

## 0.1.13

* `KeyPair.sign` now throws `RuntimeException` when `KeyPair` object does not contain a secret key.
* `SubmitTransactionResponse.getOfferIdFromResult` if offer was taken and `tx_result` does not contain offer ID.

## 0.1.12

- Regenerated XDR classes:
  - `XdrDataOutputStream` class is now padding opaque data.
  - `XdrDataInputStream` class is now throwing an IOException when padding
  bytes are not zeros.
  - Made methods that shouldn't be used outside of `XdrDataOutputStream`
  and `XdrDataInputStream` classes private.
  - Removed unused imports and variables.

## 0.1.11

* Added ability to set TimeBounds using Transaction.Builder
* Implemented `/order_book` and `/order_book/trades` requests.

## 0.1.10

* Fixed a bug in `AssetDeserializer`.
* Fixed a bug in `TransactionResponse`.

## 0.1.9

* Support for new signer types: `sha256Hash`, `preAuthTx`.
* **Breaking change** `Network` must be explicitly selected. Previously testnet was a default network.

## 0.1.8

* New location of `stellar.toml` file

## 0.1.7

* Support for `ManageData` operation ([c5faa15](https://github.com/stellar/java-stellar-sdk/commit/c5faa1578defb6f74513f8f96521c64dbfa6f6f2)),
* `AccountFlag` enum ([4b67e2d](https://github.com/stellar/java-stellar-sdk/commit/4b67e2dd6492c14f833d10532de211382dc04efc)).

## 0.1.6

* Fixed a bug in `OffersRequestBuilder.execute(URI uri)` 
([799f0df](https://github.com/stellar/java-stellar-sdk/commit/799f0dfc7496849e3426706cfc2163379be80918)).

## 0.1.5

* Offers for Accounts ([d5225bc](https://github.com/stellar/java-stellar-sdk/commit/d5225bc4f8613bf1f1fd2a45893f0b5ca4933e76)),
* Add Helper methods for `SubmitTransactionResponse` ([6d14284](https://github.com/stellar/java-stellar-sdk/commit/6d14284fb69f834d6ef1fe3205b267ed63a0eeb4)).

## 0.1.4

* Update and fix XDR ([0b404d9](https://github.com/stellar/java-stellar-sdk/commit/0b404d9)).

## 0.1.3

* Added ResultCodes to SubmitTransactionResponse ([79e2260](https://github.com/stellar/java-stellar-sdk/commit/79e2260)).

## 0.1.2

* Rate limiting data in responses ([e0ee7f1](https://github.com/stellar/java-stellar-sdk/commit/e0ee7f15e3b21fe156e89991629d019c511c4676)).
* Fixed a bug in `Transaction.Builder.build()` ([657c720](https://github.com/stellar/java-stellar-sdk/commit/657c720)).

## 0.1.1

* `Transaction.Builder.addOperation` is now thread safe ([248a4a1](https://github.com/stellar/java-stellar-sdk/commit/248a4a16eab6e0a3d22416a003ab79e077dcc9ba)).
* Added `hashCode` method for `Asset` classes ([ab822e5](https://github.com/stellar/java-stellar-sdk/commit/ab822e563df1e955ca3d9a6af923128eb2ba0de6)).
* `FederationResponse` constructor is now public. ([c4c5a4d](https://github.com/stellar/java-stellar-sdk/commit/c4c5a4de6167bdcc1ce2a3e0f5e3acf5df06eed4)).
* Updates to javadoc.

## 0.1.0

* **Breaking change** Merged [java-stellar-base](https://github.com/stellar/java-stellar-base) and [java-stellar-sdk](https://github.com/stellar/java-stellar-sdk). More info in [#19](https://github.com/stellar/java-stellar-sdk/pull/19).<|MERGE_RESOLUTION|>--- conflicted
+++ resolved
@@ -52,12 +52,9 @@
 - refactor: `TransactionBuilder#TransactionBuilder(Transaction)` has been removed, because the TransactionBuilder constructed from the transaction may be inconsistent with what the user expects.
 - fix: When calling `TransactionBuilder.build()`, the Soroban resource fee will be included in the `fee` of the built transaction.
 - fix: fix the issue where invoking `SorobanServer.prepareTransaction` for transactions that have already set `SorobanData` could result in unexpected high fees.
-<<<<<<< HEAD
-- feat: optimize `RequestTimeoutException`, when a timeout occurs, if the server returns some information, you can read them.
-=======
 - feat: add support for Soroban PRC's `getTransactions` and `getFeeStats` API.
 - feat: add support for Horizon's 'transaction_async' API.
->>>>>>> 0b9b51f2
+- feat: optimize `RequestTimeoutException`, when a timeout occurs, if the server returns some information, you can read them.
 
 ## 0.44.0
 ### Update
