package org.stellar.sdk;

import com.google.common.collect.ImmutableList;
import com.google.common.io.BaseEncoding;
import org.junit.Test;
import org.stellar.sdk.xdr.BumpSequenceOp;
import org.stellar.sdk.xdr.EnvelopeType;
import org.stellar.sdk.xdr.TransactionEnvelope;

import java.io.IOException;
import java.security.SecureRandom;
import java.util.Arrays;
import java.util.Collections;
import java.util.HashSet;
import java.util.Set;

import static org.junit.Assert.*;

public class Sep10ChallengeTest {

  @Test
  public void testChallenge() throws InvalidSep10ChallengeException {
    KeyPair server = KeyPair.random();
    KeyPair client = KeyPair.random();

    long now = System.currentTimeMillis() / 1000L;
    long end = now + 300;
    TimeBounds timeBounds = new TimeBounds(now, end);
    String domainName = "example.com";

    Transaction transaction = Sep10Challenge.newChallenge(
        server,
        Network.TESTNET,
        client.getAccountId(),
        domainName,
        timeBounds
    );


    assertEquals(Network.TESTNET, transaction.getNetwork());
    assertEquals(100, transaction.getFee());
    assertEquals(timeBounds, transaction.getTimeBounds());
    assertEquals(server.getAccountId(), transaction.getSourceAccount());
    assertEquals(0, transaction.getSequenceNumber());

    assertEquals(1, transaction.getOperations().length);
    ManageDataOperation op = (ManageDataOperation) transaction.getOperations()[0];
    assertEquals(client.getAccountId(), op.getSourceAccount());
    assertEquals(domainName + " auth", op.getName());

    assertEquals(64, op.getValue().length);
    BaseEncoding base64Encoding = BaseEncoding.base64();
    assertTrue(base64Encoding.canDecode(new String(op.getValue())));

    assertEquals(1, transaction.getSignatures().size());
    assertTrue(
        server.verify(transaction.hash(), transaction.getSignatures().get(0).getSignature().getSignature())
    );
  }

  @Test
  public void testNewChallengeRejectsMuxedClientAccount() throws InvalidSep10ChallengeException {
    try {
      KeyPair server = KeyPair.random();

      long now = System.currentTimeMillis() / 1000L;
      long end = now + 300;
      TimeBounds timeBounds = new TimeBounds(now, end);
      String domainName = "example.com";

      Sep10Challenge.newChallenge(
          server,
          Network.TESTNET,
          "MCAAAAAAAAAAAAB7BQ2L7E5NBWMXDUCMZSIPOBKRDSBYVLMXGSSKF6YNPIB7Y77ITKNOG",
          domainName,
          timeBounds
      );
      fail();
    } catch (FormatException e) {
      assertEquals("Version byte is invalid", e.getMessage());
    }

  }

  @Test
  public void testReadChallengeTransactionValidSignedByServer() throws InvalidSep10ChallengeException, IOException {
    KeyPair server = KeyPair.random();
    KeyPair client = KeyPair.random();
    Network network = Network.TESTNET;
    String domainName = "example.com";

    long now = System.currentTimeMillis() / 1000L;
    long end = now + 300;
    TimeBounds timeBounds = new TimeBounds(now, end);

    Transaction transaction = Sep10Challenge.newChallenge(
        server,
        network,
        client.getAccountId(),
        domainName,
        timeBounds
    );

    Sep10Challenge.ChallengeTransaction challengeTransaction = Sep10Challenge.readChallengeTransaction(transaction.toEnvelopeXdrBase64(), server.getAccountId(), Network.TESTNET, domainName);
    assertEquals(new Sep10Challenge.ChallengeTransaction(transaction, client.getAccountId(), domainName), challengeTransaction);
  }

  @Test
  public void testReadChallengeTransactionAcceptsBothV0AndV1() throws InvalidSep10ChallengeException, IOException {
    KeyPair server = KeyPair.random();
    KeyPair client = KeyPair.random();
    Network network = Network.TESTNET;
    String domainName = "example.com";

    long now = System.currentTimeMillis() / 1000L;
    long end = now + 300;
    TimeBounds timeBounds = new TimeBounds(now, end);

    Transaction transaction = Sep10Challenge.newChallenge(
        server,
        network,
        client.getAccountId(),
        domainName,
        timeBounds
    );

    transaction.setEnvelopeType(EnvelopeType.ENVELOPE_TYPE_TX_V0);
    TransactionEnvelope v0 = transaction.toEnvelopeXdr();
    String v0Base64 = transaction.toEnvelopeXdrBase64();
    assertEquals(EnvelopeType.ENVELOPE_TYPE_TX_V0, v0.getDiscriminant());
    Sep10Challenge.ChallengeTransaction v0ChallengeTransaction = Sep10Challenge.readChallengeTransaction(
        v0Base64,
        server.getAccountId(),
        Network.TESTNET,
        domainName
    );

    transaction.setEnvelopeType(EnvelopeType.ENVELOPE_TYPE_TX);
    TransactionEnvelope v1 = transaction.toEnvelopeXdr();
    String v1Base64 = transaction.toEnvelopeXdrBase64();
    assertEquals(EnvelopeType.ENVELOPE_TYPE_TX, v1.getDiscriminant());
    Sep10Challenge.ChallengeTransaction v1ChallengeTransaction = Sep10Challenge.readChallengeTransaction(
        v1Base64,
        server.getAccountId(),
        Network.TESTNET,
        domainName
    );

    assertEquals(v0ChallengeTransaction, v1ChallengeTransaction);

    for (String envelopeBase64 : ImmutableList.of(v0Base64, v1Base64)) {
      Sep10Challenge.ChallengeTransaction challengeTransaction = Sep10Challenge.readChallengeTransaction(
          envelopeBase64,
          server.getAccountId(),
          Network.TESTNET, domainName
      );
      assertEquals(new Sep10Challenge.ChallengeTransaction(transaction, client.getAccountId(), domainName), challengeTransaction);
    }
  }

  @Test
  public void testReadChallengeTransactionRejectsMuxedServer() throws InvalidSep10ChallengeException, IOException {
    KeyPair server = KeyPair.random();
    KeyPair client = KeyPair.random();
    Network network = Network.TESTNET;

    long now = System.currentTimeMillis() / 1000L;
    long end = now + 300;
    TimeBounds timeBounds = new TimeBounds(now, end);
    String domainName = "example.com";


    Transaction transaction = Sep10Challenge.newChallenge(
        server,
        network,
        client.getAccountId(),
        domainName,
        timeBounds
    );

    try {
      Sep10Challenge.readChallengeTransaction(
          transaction.toEnvelopeXdrBase64(),
          "MCAAAAAAAAAAAAB7BQ2L7E5NBWMXDUCMZSIPOBKRDSBYVLMXGSSKF6YNPIB7Y77ITKNOG",
          Network.TESTNET, domainName
      );
      fail();
    } catch (FormatException e) {
      assertEquals("Version byte is invalid", e.getMessage());
    }
  }

  @Test
  public void testReadChallengeTransactionRejectsMuxedClient() throws InvalidSep10ChallengeException, IOException {
    KeyPair server = KeyPair.random();
    KeyPair client = KeyPair.random();
    Network network = Network.TESTNET;
    String domainName = "example.com";

    long now = System.currentTimeMillis() / 1000L;
    long end = now + 300;
    TimeBounds timeBounds = new TimeBounds(now, end);

    Transaction transaction = Sep10Challenge.newChallenge(
        server,
        network,
        client.getAccountId(),
        domainName,
        timeBounds
    );
    Operation[] operations = transaction.getOperations();
    operations[0].setSourceAccount("MCAAAAAAAAAAAAB7BQ2L7E5NBWMXDUCMZSIPOBKRDSBYVLMXGSSKF6YNPIB7Y77ITKNOG");
    Transaction withMuxedClient = new Transaction(
        transaction.getSourceAccount(),
        transaction.getFee(),
        transaction.getSequenceNumber(),
        operations,
        transaction.getMemo(),
        transaction.getTimeBounds(),
        transaction.getNetwork()
    );
    withMuxedClient.getSignatures().addAll(transaction.mSignatures);

    try {
      Sep10Challenge.readChallengeTransaction(
          withMuxedClient.toEnvelopeXdrBase64(),
          "MCAAAAAAAAAAAAB7BQ2L7E5NBWMXDUCMZSIPOBKRDSBYVLMXGSSKF6YNPIB7Y77ITKNOG",
          Network.TESTNET, domainName
      );
      fail();
    } catch (IllegalArgumentException e) {
      assertEquals("invalid address length: MCAAAAAAAAAAAAB7BQ2L7E5NBWMXDUCMZSIPOBKRDSBYVLMXGSSKF6YNPIB7Y77ITKNOG", e.getMessage());
    }
  }

  @Test
  public void testReadChallengeTransactionValidSignedByServerAndClient() throws InvalidSep10ChallengeException, IOException {
    KeyPair server = KeyPair.random();
    KeyPair client = KeyPair.random();
    Network network = Network.TESTNET;

    long now = System.currentTimeMillis() / 1000L;
    long end = now + 300;
    TimeBounds timeBounds = new TimeBounds(now, end);
    String domainName = "example.com";


    Transaction transaction = Sep10Challenge.newChallenge(
        server,
        network,
        client.getAccountId(),
        domainName,
        timeBounds
    );

    transaction.sign(client);

    Sep10Challenge.ChallengeTransaction challengeTransaction = Sep10Challenge.readChallengeTransaction(transaction.toEnvelopeXdrBase64(), server.getAccountId(), Network.TESTNET, domainName);
    assertEquals(new Sep10Challenge.ChallengeTransaction(transaction, client.getAccountId(), domainName), challengeTransaction);
  }

  @Test
  public void testReadChallengeTransactionInvalidNotSignedByServer() throws IOException {
    KeyPair server = KeyPair.random();
    KeyPair client = KeyPair.random();
    String domainName = "example.com";
    Network network = Network.TESTNET;

    long now = System.currentTimeMillis() / 1000L;
    long end = now + 300;
    TimeBounds timeBounds = new TimeBounds(now, end);

    byte[] nonce = new byte[48];
    SecureRandom random = new SecureRandom();
    random.nextBytes(nonce);
    BaseEncoding base64Encoding = BaseEncoding.base64();
    byte[] encodedNonce = base64Encoding.encode(nonce).getBytes();

    Account sourceAccount = new Account(server.getAccountId(), -1L);
    ManageDataOperation manageDataOperation1 = new ManageDataOperation.Builder(domainName + " auth", encodedNonce)
        .setSourceAccount(client.getAccountId())
        .build();

    Operation[] operations = new Operation[]{manageDataOperation1};
    Transaction transaction = new Transaction(
        sourceAccount.getAccountId(),
        100 * operations.length,
        sourceAccount.getIncrementedSequenceNumber(),
        operations,
        Memo.none(),
        timeBounds,
        network
    );

    transaction.sign(client);
    try {
      Sep10Challenge.readChallengeTransaction(transaction.toEnvelopeXdrBase64(), server.getAccountId(), network, domainName);
      fail();
    } catch (InvalidSep10ChallengeException e) {
      assertEquals(String.format("Transaction not signed by server: %s.", server.getAccountId()), e.getMessage());
    }
  }

  @Test
  public void testReadChallengeTransactionInvalidCorrupted() throws InvalidSep10ChallengeException, IOException {
    KeyPair server = KeyPair.random();
    KeyPair client = KeyPair.random();
    Network network = Network.TESTNET;

    long now = System.currentTimeMillis() / 1000L;
    long end = now + 300;
    TimeBounds timeBounds = new TimeBounds(now, end);
    String domainName = "example.com";

    Transaction transaction = Sep10Challenge.newChallenge(
        server,
        network,
        client.getAccountId(),
        domainName,
        timeBounds
    );

    String challenge = transaction.toEnvelopeXdrBase64().replace("A", "B");

    try {
      Sep10Challenge.readChallengeTransaction(challenge, server.getAccountId(), Network.TESTNET, domainName);
      fail();
    } catch (RuntimeException ignored) {
      // TODO: I think we should add an exception signature about the failure to read XDR on Transaction.fromEnvelopeXdr.
    }
  }

  @Test
  public void testReadChallengeTransactionInvalidServerAccountIDMismatch() throws InvalidSep10ChallengeException, IOException {
    KeyPair server = KeyPair.random();
    KeyPair client = KeyPair.random();

    long now = System.currentTimeMillis() / 1000L;
    long end = now + 300;
    TimeBounds timeBounds = new TimeBounds(now, end);
    String domainName = "example.com";

    Transaction transaction = Sep10Challenge.newChallenge(
        server,
        Network.TESTNET,
        client.getAccountId(),
        domainName,
        timeBounds
    );

    // assertThrows requires Java 8+
    try {
      Sep10Challenge.readChallengeTransaction(transaction.toEnvelopeXdrBase64(), KeyPair.random().getAccountId(), Network.TESTNET, domainName);
      fail();
    } catch (InvalidSep10ChallengeException e) {
      assertEquals("Transaction source account is not equal to server's account.", e.getMessage());
    }
  }

  @Test
  public void testReadChallengeTransactionInvalidSeqNoNotZero() throws IOException {
    KeyPair server = KeyPair.random();
    KeyPair client = KeyPair.random();
    String domainName = "example.com";

    Network network = Network.TESTNET;

    long now = System.currentTimeMillis() / 1000L;
    long end = now + 300;
    TimeBounds timeBounds = new TimeBounds(now, end);

    byte[] nonce = new byte[48];
    SecureRandom random = new SecureRandom();
    random.nextBytes(nonce);
    BaseEncoding base64Encoding = BaseEncoding.base64();
    byte[] encodedNonce = base64Encoding.encode(nonce).getBytes();

    Account sourceAccount = new Account(server.getAccountId(), 100L);
    ManageDataOperation manageDataOperation1 = new ManageDataOperation.Builder(domainName + " auth", encodedNonce)
        .setSourceAccount(client.getAccountId())
        .build();

    Operation[] operations = new Operation[]{manageDataOperation1};
    Transaction transaction = new Transaction(
        sourceAccount.getAccountId(),
        100 * operations.length,
        sourceAccount.getIncrementedSequenceNumber(),
        operations,
        Memo.none(),
        timeBounds,
        network
    );
    transaction.sign(server);
    String challenge = transaction.toEnvelopeXdrBase64();

    try {
      Sep10Challenge.readChallengeTransaction(challenge, server.getAccountId(), Network.TESTNET, domainName);
      fail();
    } catch (InvalidSep10ChallengeException e) {
      assertEquals("The transaction sequence number should be zero.", e.getMessage());
    }
  }

  @Test
  public void testReadChallengeTransactionInvalidTimeboundsInfinite() throws IOException {
    KeyPair server = KeyPair.random();
    KeyPair client = KeyPair.random();
    String domainName = "example.com";

    Network network = Network.TESTNET;

    long now = System.currentTimeMillis() / 1000L;
    long end = 0L;
    TimeBounds timeBounds = new TimeBounds(now, end);

    byte[] nonce = new byte[48];
    SecureRandom random = new SecureRandom();
    random.nextBytes(nonce);
    BaseEncoding base64Encoding = BaseEncoding.base64();
    byte[] encodedNonce = base64Encoding.encode(nonce).getBytes();

    Account sourceAccount = new Account(server.getAccountId(), -1L);
    ManageDataOperation operation = new ManageDataOperation.Builder(domainName + " auth", encodedNonce)
        .setSourceAccount(client.getAccountId())
        .build();
    Operation[] operations = new Operation[]{operation};
    Transaction transaction = new Transaction(
        sourceAccount.getAccountId(),
        100 * operations.length,
        sourceAccount.getIncrementedSequenceNumber(),
        operations,
        Memo.none(),
        timeBounds,
        network
    );
    transaction.sign(server);
    String challenge = transaction.toEnvelopeXdrBase64();

    try {
      Sep10Challenge.readChallengeTransaction(challenge, server.getAccountId(), Network.TESTNET, domainName);
      fail();
    } catch (InvalidSep10ChallengeException e) {
      assertEquals("Transaction requires non-infinite timebounds.", e.getMessage());
    }
  }

  @Test
  public void testReadChallengeTransactionInvalidNoTimeBounds() throws IOException {
    KeyPair server = KeyPair.random();
    KeyPair client = KeyPair.random();
    String domainName = "example.com";

    Network network = Network.TESTNET;

    byte[] nonce = new byte[48];
    SecureRandom random = new SecureRandom();
    random.nextBytes(nonce);
    BaseEncoding base64Encoding = BaseEncoding.base64();
    byte[] encodedNonce = base64Encoding.encode(nonce).getBytes();

    Account sourceAccount = new Account(server.getAccountId(), -1L);
    ManageDataOperation operation = new ManageDataOperation.Builder(domainName + " auth", encodedNonce)
        .setSourceAccount(client.getAccountId())
        .build();
    Operation[] operations = new Operation[]{operation};
    Transaction transaction = new Transaction(
        sourceAccount.getAccountId(),
        100 * operations.length,
        sourceAccount.getIncrementedSequenceNumber(),
        operations,
        Memo.none(),
        null,
        network
    );
    transaction.sign(server);
    String challenge = transaction.toEnvelopeXdrBase64();

    try {
      Sep10Challenge.readChallengeTransaction(challenge, server.getAccountId(), Network.TESTNET, domainName);
      fail();
    } catch (InvalidSep10ChallengeException e) {
      assertEquals("Transaction requires timebounds.", e.getMessage());
    }
  }

  @Test
  public void testReadChallengeTransactionInvalidTimeBoundsTooEarly() throws InvalidSep10ChallengeException, IOException {
    KeyPair server = KeyPair.random();
    KeyPair client = KeyPair.random();

    long current = System.currentTimeMillis() / 1000L;
    long start = current + 300;
    long end = current + 600;
    TimeBounds timeBounds = new TimeBounds(start, end);
    String domainName = "example.com";

    Transaction transaction = Sep10Challenge.newChallenge(
        server,
        Network.TESTNET,
        client.getAccountId(),
        domainName,
        timeBounds
    );

    try {
      Sep10Challenge.readChallengeTransaction(transaction.toEnvelopeXdrBase64(), server.getAccountId(), Network.TESTNET, domainName);
      fail();
    } catch (InvalidSep10ChallengeException e) {
      assertEquals("Transaction is not within range of the specified timebounds.", e.getMessage());
    }
  }

  @Test
  public void testReadChallengeTransactionInvalidTimeBoundsTooLate() throws InvalidSep10ChallengeException, IOException {
    KeyPair server = KeyPair.random();
    KeyPair client = KeyPair.random();

    long current = System.currentTimeMillis() / 1000L;
    long start = current - 600;
    long end = current - 300;
    TimeBounds timeBounds = new TimeBounds(start, end);
    String domainName = "example.com";

    Transaction transaction = Sep10Challenge.newChallenge(
        server,
        Network.TESTNET,
        client.getAccountId(),
        domainName,
        timeBounds
    );

    try {
      Sep10Challenge.readChallengeTransaction(transaction.toEnvelopeXdrBase64(), server.getAccountId(), Network.TESTNET, domainName);
      fail();
    } catch (InvalidSep10ChallengeException e) {
      assertEquals("Transaction is not within range of the specified timebounds.", e.getMessage());
    }
  }

  @Test
  public void testReadChallengeTransactionInvalidOperationWrongType() throws IOException {
    KeyPair server = KeyPair.random();
    KeyPair client = KeyPair.random();
    Network network = Network.TESTNET;

    long now = System.currentTimeMillis() / 1000L;
    long end = now + 300;
    TimeBounds timeBounds = new TimeBounds(now, end);
    String domainName = "example.com";

    Account sourceAccount = new Account(server.getAccountId(), -1L);
    SetOptionsOperation setOptionsOperation = new SetOptionsOperation.Builder()
        .setSourceAccount(client.getAccountId())
        .build();

    Operation[] operations = new Operation[]{setOptionsOperation};
    Transaction transaction = new Transaction(
        sourceAccount.getAccountId(),
        100 * operations.length,
        sourceAccount.getIncrementedSequenceNumber(),
        operations,
        Memo.none(),
        timeBounds,
        network
    );
    transaction.sign(server);
    String challenge = transaction.toEnvelopeXdrBase64();

    try {
      Sep10Challenge.readChallengeTransaction(challenge, server.getAccountId(), Network.TESTNET, domainName);
      fail();
    } catch (InvalidSep10ChallengeException e) {
      assertEquals("Operation type should be ManageData.", e.getMessage());
    }
  }

  @Test
  public void testReadChallengeTransactionInvalidOperationNoSourceAccount() throws IOException {
    KeyPair server = KeyPair.random();
    String domainName = "example.com";

    Network network = Network.TESTNET;

    long now = System.currentTimeMillis() / 1000L;
    long end = now + 300;
    TimeBounds timeBounds = new TimeBounds(now, end);

    byte[] nonce = new byte[48];
    SecureRandom random = new SecureRandom();
    random.nextBytes(nonce);
    BaseEncoding base64Encoding = BaseEncoding.base64();
    byte[] encodedNonce = base64Encoding.encode(nonce).getBytes();

    Account sourceAccount = new Account(server.getAccountId(), -1L);
    ManageDataOperation manageDataOperation1 = new ManageDataOperation.Builder(domainName + " auth", encodedNonce)
        .build();

    Operation[] operations = new Operation[]{manageDataOperation1};
    Transaction transaction = new Transaction(
        sourceAccount.getAccountId(),
        100 * operations.length,
        sourceAccount.getIncrementedSequenceNumber(),
        operations,
        Memo.none(),
        timeBounds,
        network
    );
    transaction.sign(server);
    String challenge = transaction.toEnvelopeXdrBase64();

    try {
      Sep10Challenge.readChallengeTransaction(challenge, server.getAccountId(), Network.TESTNET, domainName);
      fail();
    } catch (InvalidSep10ChallengeException e) {
      assertEquals("Operation should have a source account.", e.getMessage());
    }
  }

  @Test
  public void testReadChallengeTransactionInvalidDataValueWrongEncodedLength() throws IOException {
    KeyPair server = KeyPair.random();
    KeyPair client = KeyPair.random();
    String domainName = "example.com";

    Network network = Network.TESTNET;

    long now = System.currentTimeMillis() / 1000L;
    long end = now + 300;
    TimeBounds timeBounds = new TimeBounds(now, end);

    byte[] nonce = new byte[32];
    SecureRandom random = new SecureRandom();
    random.nextBytes(nonce);
    BaseEncoding base64Encoding = BaseEncoding.base64();
    byte[] encodedNonce = base64Encoding.encode(nonce).getBytes();

    Account sourceAccount = new Account(server.getAccountId(), -1L);
    ManageDataOperation manageDataOperation1 = new ManageDataOperation.Builder(domainName + " auth", encodedNonce)
        .setSourceAccount(client.getAccountId())
        .build();

    Operation[] operations = new Operation[]{manageDataOperation1};
    Transaction transaction = new Transaction(
        sourceAccount.getAccountId(),
        100 * operations.length,
        sourceAccount.getIncrementedSequenceNumber(),
        operations,
        Memo.none(),
        timeBounds,
        network
    );
    transaction.sign(server);
    String challenge = transaction.toEnvelopeXdrBase64();

    try {
      Sep10Challenge.readChallengeTransaction(challenge, server.getAccountId(), Network.TESTNET, domainName);
      fail();
    } catch (InvalidSep10ChallengeException e) {
      assertEquals("Random nonce encoded as base64 should be 64 bytes long.", e.getMessage());
    }
  }

  @Test
  public void testReadChallengeTransactionInvalidDataValueCorruptBase64() throws IOException {
    KeyPair server = KeyPair.random();
    KeyPair client = KeyPair.random();
    String domainName = "example.com";

    Network network = Network.TESTNET;

    long now = System.currentTimeMillis() / 1000L;
    long end = now + 300;
    TimeBounds timeBounds = new TimeBounds(now, end);

    byte[] encodedNonce = "AAAAAAAAAAAAAAAAAAAAAAAAAAAAAAAAAAAAA?AAAAAAAAAAAAAAAAAAAAAAAAAA".getBytes("UTF-8");
    Account sourceAccount = new Account(server.getAccountId(), -1L);
    ManageDataOperation manageDataOperation1 = new ManageDataOperation.Builder(domainName + " auth", encodedNonce)
        .setSourceAccount(client.getAccountId())
        .build();

    Operation[] operations = new Operation[]{manageDataOperation1};
    Transaction transaction = new Transaction(
        sourceAccount.getAccountId(),
        100 * operations.length,
        sourceAccount.getIncrementedSequenceNumber(),
        operations,
        Memo.none(),
        timeBounds,
        network
    );
    transaction.sign(server);
    String challenge = transaction.toEnvelopeXdrBase64();

    try {
      Sep10Challenge.readChallengeTransaction(challenge, server.getAccountId(), Network.TESTNET, domainName);
      fail();
    } catch (InvalidSep10ChallengeException e) {
      assertEquals("Failed to decode random nonce provided in ManageData operation.", e.getMessage());
      assertEquals("com.google.common.io.BaseEncoding$DecodingException: Unrecognized character: ?", e.getCause().getMessage());
    }
  }

  @Test
  public void testReadChallengeTransactionInvalidDataValueWrongByteLength() throws IOException {
    KeyPair server = KeyPair.random();
    KeyPair client = KeyPair.random();
    String domainName = "example.com";

    Network network = Network.TESTNET;

    long now = System.currentTimeMillis() / 1000L;
    long end = now + 300;
    TimeBounds timeBounds = new TimeBounds(now, end);

    byte[] nonce = new byte[47];
    SecureRandom random = new SecureRandom();
    random.nextBytes(nonce);
    BaseEncoding base64Encoding = BaseEncoding.base64();
    byte[] encodedNonce = base64Encoding.encode(nonce).getBytes();

    Account sourceAccount = new Account(server.getAccountId(), -1L);
    ManageDataOperation manageDataOperation1 = new ManageDataOperation.Builder(domainName + " auth", encodedNonce)
        .setSourceAccount(client.getAccountId())
        .build();

    Operation[] operations = new Operation[]{manageDataOperation1};
    Transaction transaction = new Transaction(
        sourceAccount.getAccountId(),
        100 * operations.length,
        sourceAccount.getIncrementedSequenceNumber(),
        operations,
        Memo.none(),
        timeBounds,
        network
    );
    transaction.sign(server);
    String challenge = transaction.toEnvelopeXdrBase64();

    try {
      Sep10Challenge.readChallengeTransaction(challenge, server.getAccountId(), Network.TESTNET, domainName);
      fail();
    } catch (InvalidSep10ChallengeException e) {
      assertEquals("Random nonce before encoding as base64 should be 48 bytes long.", e.getMessage());
    }
  }

  @Test
  public void testReadChallengeTransactionValidDoesNotVerifyHomeDomainWithHomeDomainSetToNull() throws IOException, InvalidSep10ChallengeException {
    KeyPair server = KeyPair.random();
    KeyPair client = KeyPair.random();
    Network network = Network.TESTNET;
    String domainName = "example.com";

    long now = System.currentTimeMillis() / 1000L;
    long end = now + 300;
    TimeBounds timeBounds = new TimeBounds(now, end);

    Transaction transaction = Sep10Challenge.newChallenge(
        server,
        network,
        client.getAccountId(),
        domainName,
        timeBounds
    );

    Sep10Challenge.ChallengeTransaction challengeTransaction = Sep10Challenge.readChallengeTransaction(transaction.toEnvelopeXdrBase64(), server.getAccountId(), Network.TESTNET, null);
    assertEquals(new Sep10Challenge.ChallengeTransaction(transaction, client.getAccountId()), challengeTransaction);
  }

  @Test
  public void testReadChallengeTransactionValidDoesNotVerifyHomeDomainWithHomeDomainSetToInvalidValue() throws IOException, InvalidSep10ChallengeException {
    KeyPair server = KeyPair.random();
    KeyPair client = KeyPair.random();
    Network network = Network.TESTNET;
    String domainName = "example.com";

    long now = System.currentTimeMillis() / 1000L;
    long end = now + 300;
    TimeBounds timeBounds = new TimeBounds(now, end);

    Transaction transaction = Sep10Challenge.newChallenge(
      server,
      network,
      client.getAccountId(),
      domainName,
      timeBounds
    );

    Sep10Challenge.ChallengeTransaction challengeTransaction = Sep10Challenge.readChallengeTransaction(transaction.toEnvelopeXdrBase64(), server.getAccountId(), Network.TESTNET, "invalid.domain");
    assertEquals(new Sep10Challenge.ChallengeTransaction(transaction, client.getAccountId()), challengeTransaction);
  }

  @Test
  public void testReadChallengeTransactionValidAdditionalManageDataOpsWithSourceAccountSetToServerAccount() throws IOException, InvalidSep10ChallengeException {
    KeyPair server = KeyPair.random();
    KeyPair client = KeyPair.random();
    String domainName = "example.com";

    Network network = Network.TESTNET;

    long now = System.currentTimeMillis() / 1000L;
    long end = now + 300;
    TimeBounds timeBounds = new TimeBounds(now, end);

    byte[] nonce = new byte[48];
    SecureRandom random = new SecureRandom();
    random.nextBytes(nonce);
    BaseEncoding base64Encoding = BaseEncoding.base64();
    byte[] encodedNonce = base64Encoding.encode(nonce).getBytes();

    Account sourceAccount = new Account(server.getAccountId(), -1L);
    ManageDataOperation operation1 = new ManageDataOperation.Builder(domainName + " auth", encodedNonce)
        .setSourceAccount(client.getAccountId())
        .build();
    ManageDataOperation operation2 = new ManageDataOperation.Builder("key", "value".getBytes())
        .setSourceAccount(server.getAccountId())
        .build();
    Operation[] operations = new Operation[]{operation1, operation2};
    Transaction transaction = new Transaction(
        sourceAccount.getAccountId(),
        100 * operations.length,
        sourceAccount.getIncrementedSequenceNumber(),
        operations,
        Memo.none(),
        timeBounds,
        network
    );
    transaction.sign(server);
    String challenge = transaction.toEnvelopeXdrBase64();

    Sep10Challenge.ChallengeTransaction challengeTransaction = Sep10Challenge.readChallengeTransaction(challenge, server.getAccountId(), Network.TESTNET, domainName);
    assertEquals(new Sep10Challenge.ChallengeTransaction(transaction, client.getAccountId()), challengeTransaction);
  }

  @Test
  public void testReadChallengeTransactionInvalidAdditionalManageDataOpsWithoutSourceAccountSetToServerAccount() throws IOException {
    KeyPair server = KeyPair.random();
    KeyPair client = KeyPair.random();
    String domainName = "example.com";

    Network network = Network.TESTNET;

    long now = System.currentTimeMillis() / 1000L;
    long end = now + 300;
    TimeBounds timeBounds = new TimeBounds(now, end);

    byte[] nonce = new byte[48];
    SecureRandom random = new SecureRandom();
    random.nextBytes(nonce);
    BaseEncoding base64Encoding = BaseEncoding.base64();
    byte[] encodedNonce = base64Encoding.encode(nonce).getBytes();

    Account sourceAccount = new Account(server.getAccountId(), -1L);
    ManageDataOperation operation1 = new ManageDataOperation.Builder(domainName + " auth", encodedNonce)
        .setSourceAccount(client.getAccountId())
        .build();
    ManageDataOperation operation2 = new ManageDataOperation.Builder("key", "value".getBytes())
        .setSourceAccount(client.getAccountId())
        .build();
    Operation[] operations = new Operation[]{operation1, operation2};
    Transaction transaction = new Transaction(
        sourceAccount.getAccountId(),
        100 * operations.length,
        sourceAccount.getIncrementedSequenceNumber(),
        operations,
        Memo.none(),
        timeBounds,
        network
    );
    transaction.sign(server);
    String challenge = transaction.toEnvelopeXdrBase64();

    try {
      Sep10Challenge.readChallengeTransaction(challenge, server.getAccountId(), Network.TESTNET, domainName);
      fail();
    } catch (InvalidSep10ChallengeException e) {
      assertEquals("Subsequent operations are unrecognized.", e.getMessage());
    }
  }

  @Test
  public void testReadChallengeTransactionInvalidAdditionalManageDataOpsWithSourceAccountSetToNull() throws IOException {
    KeyPair server = KeyPair.random();
    KeyPair client = KeyPair.random();
    String domainName = "example.com";

    Network network = Network.TESTNET;

    long now = System.currentTimeMillis() / 1000L;
    long end = now + 300;
    TimeBounds timeBounds = new TimeBounds(now, end);

    byte[] nonce = new byte[48];
    SecureRandom random = new SecureRandom();
    random.nextBytes(nonce);
    BaseEncoding base64Encoding = BaseEncoding.base64();
    byte[] encodedNonce = base64Encoding.encode(nonce).getBytes();

    Account sourceAccount = new Account(server.getAccountId(), -1L);
    ManageDataOperation operation1 = new ManageDataOperation.Builder(domainName + " auth", encodedNonce)
        .setSourceAccount(client.getAccountId())
        .build();
    ManageDataOperation operation2 = new ManageDataOperation.Builder("key", "value".getBytes()).build();
    Operation[] operations = new Operation[]{operation1, operation2};
    Transaction transaction = new Transaction(
        sourceAccount.getAccountId(),
        100 * operations.length,
        sourceAccount.getIncrementedSequenceNumber(),
        operations,
        Memo.none(),
        timeBounds,
        network
    );
    transaction.sign(server);
    String challenge = transaction.toEnvelopeXdrBase64();

    try {
      Sep10Challenge.readChallengeTransaction(challenge, server.getAccountId(), Network.TESTNET, domainName);
      fail();
    } catch (InvalidSep10ChallengeException e) {
      assertEquals("Operation should have a source account.", e.getMessage());
    }
  }

  @Test
<<<<<<< HEAD
  public void testReadChallengeTransactionInvalidDataValueIsNull() throws IOException {
    KeyPair server = KeyPair.random();
    KeyPair client = KeyPair.random();
    String domainName = "example.com";

    Network network = Network.TESTNET;

    long now = System.currentTimeMillis() / 1000L;
    long end = now + 300;
    TimeBounds timeBounds = new TimeBounds(now, end);

    Account sourceAccount = new Account(server.getAccountId(), -1L);
    ManageDataOperation manageDataOperation1 = new ManageDataOperation.Builder(domainName + " auth", null)
      .setSourceAccount(client.getAccountId())
      .build();

    Operation[] operations = new Operation[]{manageDataOperation1};
    Transaction transaction = new Transaction(
      sourceAccount.getAccountId(),
      100 * operations.length,
      sourceAccount.getIncrementedSequenceNumber(),
      operations,
      Memo.none(),
      timeBounds,
      network
    );
    transaction.sign(server);
    String challenge = transaction.toEnvelopeXdrBase64();

    try {
      Sep10Challenge.readChallengeTransaction(challenge, server.getAccountId(), Network.TESTNET, domainName);
      fail();
    } catch (InvalidSep10ChallengeException e) {
      assertEquals("The transaction's operation value should not be null.", e.getMessage());
    }
  }

  @Test
  public void testReadChallengeTransactionInvalidDomainNameMismatch() throws IOException {
=======
  public void testReadChallengeTransactionInvalidAdditionalOpsOfOtherTypes() throws IOException {
>>>>>>> 9fb2d903
    KeyPair server = KeyPair.random();
    KeyPair client = KeyPair.random();
    String domainName = "example.com";

    Network network = Network.TESTNET;

    long now = System.currentTimeMillis() / 1000L;
    long end = now + 300;
    TimeBounds timeBounds = new TimeBounds(now, end);

    byte[] nonce = new byte[48];
    SecureRandom random = new SecureRandom();
    random.nextBytes(nonce);
    BaseEncoding base64Encoding = BaseEncoding.base64();
    byte[] encodedNonce = base64Encoding.encode(nonce).getBytes();

    Account sourceAccount = new Account(server.getAccountId(), -1L);
    ManageDataOperation operation1 = new ManageDataOperation.Builder(domainName + " auth", encodedNonce)
        .setSourceAccount(client.getAccountId())
        .build();
    BumpSequenceOperation operation2 = new BumpSequenceOperation.Builder(0L)
        .setSourceAccount(server.getAccountId())
        .build();
    Operation[] operations = new Operation[]{operation1, operation2};
    Transaction transaction = new Transaction(
        sourceAccount.getAccountId(),
        100 * operations.length,
        sourceAccount.getIncrementedSequenceNumber(),
        operations,
        Memo.none(),
        timeBounds,
        network
    );
    transaction.sign(server);
    String challenge = transaction.toEnvelopeXdrBase64();

    try {
      Sep10Challenge.readChallengeTransaction(challenge, server.getAccountId(), Network.TESTNET, domainName);
      fail();
    } catch (InvalidSep10ChallengeException e) {
      assertEquals("Operation type should be ManageData.", e.getMessage());
    }
  }

  @Test
  public void testReadChallengeTransactionValidMultipleDomainNames() throws IOException, InvalidSep10ChallengeException {
    KeyPair server = KeyPair.random();
    KeyPair client = KeyPair.random();
    Network network = Network.TESTNET;
    String domainName = "example.com";

    long now = System.currentTimeMillis() / 1000L;
    long end = now + 300;
    TimeBounds timeBounds = new TimeBounds(now, end);

    Transaction transaction = null;
    try {
      transaction = Sep10Challenge.newChallenge(
        server,
        network,
        client.getAccountId(),
        domainName,
        timeBounds
      );
    } catch (InvalidSep10ChallengeException e) {
      fail("Should not have thrown any exception.");
    }

    Sep10Challenge.ChallengeTransaction challengeTransaction = Sep10Challenge.readChallengeTransaction(transaction.toEnvelopeXdrBase64(), server.getAccountId(), Network.TESTNET, new String[]{"example3.com", "example2.com", "example.com"});
    assertEquals(new Sep10Challenge.ChallengeTransaction(transaction, client.getAccountId(), domainName), challengeTransaction);
  }

  @Test
  public void testReadChallengeTransactionInvalidDomainNamesEmpty() throws IOException, InvalidSep10ChallengeException {
    KeyPair server = KeyPair.random();
    KeyPair client = KeyPair.random();
    Network network = Network.TESTNET;
    String domainName = "example.com";

    long now = System.currentTimeMillis() / 1000L;
    long end = now + 300;
    TimeBounds timeBounds = new TimeBounds(now, end);

    Transaction transaction = null;
    try {
      transaction = Sep10Challenge.newChallenge(
        server,
        network,
        client.getAccountId(),
        domainName,
        timeBounds
      );
    } catch (InvalidSep10ChallengeException e) {
      fail("Should not have thrown any exception.");
    }

    try {
      Sep10Challenge.readChallengeTransaction(transaction.toEnvelopeXdrBase64(), server.getAccountId(), Network.TESTNET, new String[]{});
    } catch (InvalidSep10ChallengeException e) {
      assertEquals("The transaction's operation key name does not include the expected home domain.", e.getMessage());
    }
  }

  @Test
  public void testVerifyChallengeTransactionThresholdInvalidNotSignedByServer() throws IOException {
    Network network = Network.TESTNET;
    KeyPair server = KeyPair.random();
    KeyPair masterClient = KeyPair.random();
    KeyPair signerClient1 = KeyPair.random();
    KeyPair signerClient2 = KeyPair.random();
    String domainName = "example.com";

    long now = System.currentTimeMillis() / 1000L;
    long end = now + 300;
    TimeBounds timeBounds = new TimeBounds(now, end);

    byte[] nonce = new byte[48];
    SecureRandom random = new SecureRandom();
    random.nextBytes(nonce);
    BaseEncoding base64Encoding = BaseEncoding.base64();
    byte[] encodedNonce = base64Encoding.encode(nonce).getBytes();

    Account sourceAccount = new Account(server.getAccountId(), -1L);
    ManageDataOperation manageDataOperation1 = new ManageDataOperation.Builder(domainName + " auth", encodedNonce)
        .setSourceAccount(masterClient.getAccountId())
        .build();

    Operation[] operations = new Operation[]{manageDataOperation1};
    Transaction transaction = new Transaction(
        sourceAccount.getAccountId(),
        100 * operations.length,
        sourceAccount.getIncrementedSequenceNumber(),
        operations,
        Memo.none(),
        timeBounds,
        network
    );

    transaction.sign(masterClient);

    Set<Sep10Challenge.Signer> signers = new HashSet<Sep10Challenge.Signer>(Arrays.asList(
        new Sep10Challenge.Signer(masterClient.getAccountId(), 1),
        new Sep10Challenge.Signer(signerClient1.getAccountId(), 2),
        new Sep10Challenge.Signer(signerClient2.getAccountId(), 4)
    ));

    int threshold = 6;
    try {
      Sep10Challenge.verifyChallengeTransactionThreshold(transaction.toEnvelopeXdrBase64(), server.getAccountId(), network, domainName, threshold, signers);
      fail();
    } catch (InvalidSep10ChallengeException e) {
      assertEquals(String.format("Transaction not signed by server: %s.", server.getAccountId()), e.getMessage());
    }
  }

  @Test
  public void testVerifyChallengeTransactionThresholdValidServerAndClientKeyMeetingThreshold() throws IOException, InvalidSep10ChallengeException {
    Network network = Network.TESTNET;
    KeyPair server = KeyPair.random();
    KeyPair masterClient = KeyPair.random();

    long now = System.currentTimeMillis() / 1000L;
    long end = now + 300;
    TimeBounds timeBounds = new TimeBounds(now, end);
    String domainName = "example.com";

    Transaction transaction = Sep10Challenge.newChallenge(
        server,
        network,
        masterClient.getAccountId(),
        domainName,
        timeBounds
    );

    transaction.sign(masterClient);

    Set<Sep10Challenge.Signer> signers = new HashSet<Sep10Challenge.Signer>(Collections.singletonList(
        new Sep10Challenge.Signer(masterClient.getAccountId(), 255)
    ));

    int threshold = 255;
    Set<String> signersFound = Sep10Challenge.verifyChallengeTransactionThreshold(transaction.toEnvelopeXdrBase64(), server.getAccountId(), network, domainName, threshold, signers);
    assertEquals(new HashSet<String>(Collections.singletonList(masterClient.getAccountId())), signersFound);
  }

  @Test
  public void testVerifyChallengeTransactionThresholdValidMultipleDomainNames() throws IOException, InvalidSep10ChallengeException {
    Network network = Network.TESTNET;
    KeyPair server = KeyPair.random();
    KeyPair masterClient = KeyPair.random();

    long now = System.currentTimeMillis() / 1000L;
    long end = now + 300;
    TimeBounds timeBounds = new TimeBounds(now, end);
    String domainName = "example.com";

    Transaction transaction = Sep10Challenge.newChallenge(
      server,
      network,
      masterClient.getAccountId(),
      domainName,
      timeBounds
    );

    transaction.sign(masterClient);

    Set<Sep10Challenge.Signer> signers = new HashSet<Sep10Challenge.Signer>(Collections.singletonList(
      new Sep10Challenge.Signer(masterClient.getAccountId(), 255)
    ));

    int threshold = 255;
    Set<String> signersFound = Sep10Challenge.verifyChallengeTransactionThreshold(transaction.toEnvelopeXdrBase64(), server.getAccountId(), network, new String[]{"example3.com", "example2.com", "example.com"}, threshold, signers);
    assertEquals(new HashSet<String>(Collections.singletonList(masterClient.getAccountId())), signersFound);
  }

  @Test
  public void testVerifyChallengeTransactionThresholdValidServerAndMultipleClientKeyMeetingThreshold() throws IOException, InvalidSep10ChallengeException {
    Network network = Network.TESTNET;
    KeyPair server = KeyPair.random();
    KeyPair masterClient = KeyPair.random();
    KeyPair signerClient1 = KeyPair.random();
    KeyPair signerClient2 = KeyPair.random();
    long now = System.currentTimeMillis() / 1000L;
    long end = now + 300;
    TimeBounds timeBounds = new TimeBounds(now, end);
    String domainName = "example.com";


    Transaction transaction = Sep10Challenge.newChallenge(
        server,
        network,
        masterClient.getAccountId(),
        domainName,
        timeBounds
    );

    transaction.sign(masterClient);
    transaction.sign(signerClient1);
    transaction.sign(signerClient2);

    Set<Sep10Challenge.Signer> signers = new HashSet<Sep10Challenge.Signer>(Arrays.asList(
        new Sep10Challenge.Signer(masterClient.getAccountId(), 1),
        new Sep10Challenge.Signer(signerClient1.getAccountId(), 2),
        new Sep10Challenge.Signer(signerClient2.getAccountId(), 4)
    ));

    int threshold = 7;
    Set<String> signersFound = Sep10Challenge.verifyChallengeTransactionThreshold(transaction.toEnvelopeXdrBase64(), server.getAccountId(), network, domainName, threshold, signers);
    assertEquals(new HashSet<String>(Arrays.asList(masterClient.getAccountId(), signerClient1.getAccountId(), signerClient2.getAccountId())), signersFound);
  }

  @Test
  public void testVerifyChallengeTransactionThresholdValidServerAndMultipleClientKeyMeetingThresholdSomeUnused() throws IOException, InvalidSep10ChallengeException {
    Network network = Network.TESTNET;
    KeyPair server = KeyPair.random();
    KeyPair masterClient = KeyPair.random();
    KeyPair signerClient1 = KeyPair.random();
    KeyPair signerClient2 = KeyPair.random();
    long now = System.currentTimeMillis() / 1000L;
    long end = now + 300;
    TimeBounds timeBounds = new TimeBounds(now, end);
    String domainName = "example.com";

    Transaction transaction = Sep10Challenge.newChallenge(
        server,
        network,
        masterClient.getAccountId(),
        domainName,
        timeBounds
    );

    transaction.sign(masterClient);
    transaction.sign(signerClient1);

    Set<Sep10Challenge.Signer> signers = new HashSet<Sep10Challenge.Signer>(Arrays.asList(
        new Sep10Challenge.Signer(masterClient.getAccountId(), 1),
        new Sep10Challenge.Signer(signerClient1.getAccountId(), 2),
        new Sep10Challenge.Signer(signerClient2.getAccountId(), 4)
    ));

    int threshold = 3;
    Set<String> signersFound = Sep10Challenge.verifyChallengeTransactionThreshold(transaction.toEnvelopeXdrBase64(), server.getAccountId(), network, domainName, threshold, signers);
    assertEquals(new HashSet<String>(Arrays.asList(masterClient.getAccountId(), signerClient1.getAccountId())), signersFound);
  }

  @Test
  public void testVerifyChallengeTransactionThresholdValidServerAndMultipleClientKeyMeetingThresholdSomeUnusedIgnorePreauthTxHashAndXHash() throws IOException, InvalidSep10ChallengeException {
    Network network = Network.TESTNET;
    KeyPair server = KeyPair.random();
    KeyPair masterClient = KeyPair.random();
    KeyPair signerClient1 = KeyPair.random();
    KeyPair signerClient2 = KeyPair.random();

    long now = System.currentTimeMillis() / 1000L;
    long end = now + 300;
    TimeBounds timeBounds = new TimeBounds(now, end);
    String domainName = "example.com";

    Transaction transaction = Sep10Challenge.newChallenge(
        server,
        network,
        masterClient.getAccountId(),
        domainName,
        timeBounds
    );

    transaction.sign(masterClient);
    transaction.sign(signerClient1);

    String preauthTxHash = "TAQCSRX2RIDJNHFIFHWD63X7D7D6TRT5Y2S6E3TEMXTG5W3OECHZ2OG4";
    String xHash = "XDRPF6NZRR7EEVO7ESIWUDXHAOMM2QSKIQQBJK6I2FB7YKDZES5UCLWD";
    String unknownSignerType = "?ARPF6NZRR7EEVO7ESIWUDXHAOMM2QSKIQQBJK6I2FB7YKDZES5UCLWD";
    Set<Sep10Challenge.Signer> signers = new HashSet<Sep10Challenge.Signer>(Arrays.asList(
        new Sep10Challenge.Signer(masterClient.getAccountId(), 1),
        new Sep10Challenge.Signer(signerClient1.getAccountId(), 2),
        new Sep10Challenge.Signer(signerClient2.getAccountId(), 4),
        new Sep10Challenge.Signer(preauthTxHash, 10),
        new Sep10Challenge.Signer(xHash, 10),
        new Sep10Challenge.Signer(unknownSignerType, 10)
    ));

    int threshold = 3;
    Set<String> signersFound = Sep10Challenge.verifyChallengeTransactionThreshold(transaction.toEnvelopeXdrBase64(), server.getAccountId(), network, domainName, threshold, signers);
    assertEquals(new HashSet<String>(Arrays.asList(masterClient.getAccountId(), signerClient1.getAccountId())), signersFound);
  }

  @Test
  public void testVerifyChallengeTransactionThresholdInvalidServerAndMultipleClientKeyNotMeetingThreshold() throws InvalidSep10ChallengeException, IOException {
    KeyPair server = KeyPair.random();
    KeyPair masterClient = KeyPair.random();
    KeyPair signerClient1 = KeyPair.random();
    KeyPair signerClient2 = KeyPair.random();
    Network network = Network.TESTNET;

    long now = System.currentTimeMillis() / 1000L;
    long end = now + 300;
    TimeBounds timeBounds = new TimeBounds(now, end);
    String domainName = "example.com";

    Transaction transaction = Sep10Challenge.newChallenge(
        server,
        network,
        masterClient.getAccountId(),
        domainName,
        timeBounds
    );

    transaction.sign(masterClient);
    transaction.sign(signerClient1);

    Set<Sep10Challenge.Signer> signers = new HashSet<Sep10Challenge.Signer>(Arrays.asList(
        new Sep10Challenge.Signer(masterClient.getAccountId(), 1),
        new Sep10Challenge.Signer(signerClient1.getAccountId(), 2),
        new Sep10Challenge.Signer(signerClient2.getAccountId(), 4)
    ));

    int threshold = 7;
    try {
      Sep10Challenge.verifyChallengeTransactionThreshold(transaction.toEnvelopeXdrBase64(), server.getAccountId(), network, domainName, threshold, signers);
      fail();
    } catch (InvalidSep10ChallengeException e) {
      assertEquals("Signers with weight 3 do not meet threshold 7.", e.getMessage());
    }
  }

  @Test
  public void testVerifyChallengeTransactionThresholdInvalidClientKeyUnrecognized() throws InvalidSep10ChallengeException, IOException {
    Network network = Network.TESTNET;
    KeyPair server = KeyPair.random();
    KeyPair masterClient = KeyPair.random();
    KeyPair signerClient1 = KeyPair.random();
    KeyPair signerClient2 = KeyPair.random();

    long now = System.currentTimeMillis() / 1000L;
    long end = now + 300;
    TimeBounds timeBounds = new TimeBounds(now, end);
    String domainName = "example.com";

    Transaction transaction = Sep10Challenge.newChallenge(
        server,
        network,
        masterClient.getAccountId(),
        domainName,
        timeBounds
    );

    transaction.sign(masterClient);
    transaction.sign(signerClient1);
    transaction.sign(signerClient2);
    transaction.sign(KeyPair.random());

    Set<Sep10Challenge.Signer> signers = new HashSet<Sep10Challenge.Signer>(Arrays.asList(
        new Sep10Challenge.Signer(masterClient.getAccountId(), 1),
        new Sep10Challenge.Signer(signerClient1.getAccountId(), 2),
        new Sep10Challenge.Signer(signerClient2.getAccountId(), 4)
    ));

    int threshold = 7;
    try {
      Sep10Challenge.verifyChallengeTransactionThreshold(transaction.toEnvelopeXdrBase64(), server.getAccountId(), network, domainName, threshold, signers);
      fail();
    } catch (InvalidSep10ChallengeException e) {
      assertEquals("Transaction has unrecognized signatures.", e.getMessage());
    }
  }

  @Test
  public void testVerifyChallengeTransactionThresholdInvalidNoSigners() throws InvalidSep10ChallengeException, IOException {
    Network network = Network.TESTNET;
    KeyPair server = KeyPair.random();
    KeyPair masterClient = KeyPair.random();
    KeyPair signerClient1 = KeyPair.random();
    KeyPair signerClient2 = KeyPair.random();

    long now = System.currentTimeMillis() / 1000L;
    long end = now + 300;
    TimeBounds timeBounds = new TimeBounds(now, end);
    String domainName = "example.com";

    Transaction transaction = Sep10Challenge.newChallenge(
        server,
        network,
        masterClient.getAccountId(),
        domainName,
        timeBounds
    );

    transaction.sign(masterClient);
    transaction.sign(signerClient1);
    transaction.sign(signerClient2);

    Set<Sep10Challenge.Signer> signers = Collections.emptySet();
    int threshold = 3;
    try {
      Sep10Challenge.verifyChallengeTransactionThreshold(transaction.toEnvelopeXdrBase64(), server.getAccountId(), network, domainName, threshold, signers);
      fail();
    } catch (InvalidSep10ChallengeException e) {
      assertEquals("No verifiable signers provided, at least one G... address must be provided.", e.getMessage());
    }
  }

  @Test
  public void testVerifyChallengeTransactionThresholdInvalidNoPublicKeySigners() throws InvalidSep10ChallengeException, IOException {
    KeyPair server = KeyPair.random();
    KeyPair masterClient = KeyPair.random();
    KeyPair signerClient1 = KeyPair.random();
    KeyPair signerClient2 = KeyPair.random();
    Network network = Network.TESTNET;

    long now = System.currentTimeMillis() / 1000L;
    long end = now + 300;
    TimeBounds timeBounds = new TimeBounds(now, end);
    String domainName = "example.com";

    Transaction transaction = Sep10Challenge.newChallenge(
        server,
        network,
        masterClient.getAccountId(),
        domainName,
        timeBounds
    );

    transaction.sign(masterClient);
    transaction.sign(signerClient1);
    transaction.sign(signerClient2);

    String preauthTxHash = "TAQCSRX2RIDJNHFIFHWD63X7D7D6TRT5Y2S6E3TEMXTG5W3OECHZ2OG4";
    String xHash = "XDRPF6NZRR7EEVO7ESIWUDXHAOMM2QSKIQQBJK6I2FB7YKDZES5UCLWD";
    String unknownSignerType = "?ARPF6NZRR7EEVO7ESIWUDXHAOMM2QSKIQQBJK6I2FB7YKDZES5UCLWD";
    Set<Sep10Challenge.Signer> signers = new HashSet<Sep10Challenge.Signer>(Arrays.asList(
        new Sep10Challenge.Signer(preauthTxHash, 1),
        new Sep10Challenge.Signer(xHash, 2),
        new Sep10Challenge.Signer(unknownSignerType, 2)
    ));
    int threshold = 3;

    try {
      Sep10Challenge.verifyChallengeTransactionThreshold(transaction.toEnvelopeXdrBase64(), server.getAccountId(), network, domainName, threshold, signers);
      fail();
    } catch (InvalidSep10ChallengeException e) {
      assertEquals("No verifiable signers provided, at least one G... address must be provided.", e.getMessage());
    }
  }

  @Test
  public void testVerifyChallengeTransactionThresholdWeightsAddToMoreThan8Bits() throws IOException, InvalidSep10ChallengeException {
    Network network = Network.TESTNET;
    KeyPair server = KeyPair.random();
    KeyPair masterClient = KeyPair.random();
    KeyPair signerClient1 = KeyPair.random();
    long now = System.currentTimeMillis() / 1000L;
    long end = now + 300;
    TimeBounds timeBounds = new TimeBounds(now, end);
    String domainName = "example.com";

    Transaction transaction = Sep10Challenge.newChallenge(
        server,
        network,
        masterClient.getAccountId(),
        domainName,
        timeBounds
    );

    transaction.sign(masterClient);
    transaction.sign(signerClient1);

    Set<Sep10Challenge.Signer> signers = new HashSet<Sep10Challenge.Signer>(Arrays.asList(
        new Sep10Challenge.Signer(masterClient.getAccountId(), 255),
        new Sep10Challenge.Signer(signerClient1.getAccountId(), 1)
    ));

    int threshold = 1;
    Set<String> signersFound = Sep10Challenge.verifyChallengeTransactionThreshold(transaction.toEnvelopeXdrBase64(), server.getAccountId(), network, domainName, threshold, signers);
    assertEquals(new HashSet<String>(Arrays.asList(masterClient.getAccountId(), signerClient1.getAccountId())), signersFound);
  }

  @Test
  public void testVerifyChallengeTransactionSignersInvalidServer() throws IOException {
    KeyPair server = KeyPair.random();
    KeyPair masterClient = KeyPair.random();
    KeyPair signerClient1 = KeyPair.random();
    KeyPair signerClient2 = KeyPair.random();
    String domainName = "example.com";

    Network network = Network.TESTNET;

    long now = System.currentTimeMillis() / 1000L;
    long end = now + 300;
    TimeBounds timeBounds = new TimeBounds(now, end);

    byte[] nonce = new byte[48];
    SecureRandom random = new SecureRandom();
    random.nextBytes(nonce);
    BaseEncoding base64Encoding = BaseEncoding.base64();
    byte[] encodedNonce = base64Encoding.encode(nonce).getBytes();

    Account sourceAccount = new Account(server.getAccountId(), -1L);
    ManageDataOperation manageDataOperation1 = new ManageDataOperation.Builder(domainName + " auth", encodedNonce)
        .setSourceAccount(masterClient.getAccountId())
        .build();

    Operation[] operations = new Operation[]{manageDataOperation1};
    Transaction transaction = new Transaction(
        sourceAccount.getAccountId(),
        100 * operations.length,
        sourceAccount.getIncrementedSequenceNumber(),
        operations,
        Memo.none(),
        timeBounds,
        network
    );

    transaction.sign(masterClient);
    transaction.sign(signerClient1);
    transaction.sign(signerClient2);

    Set<String> signers = new HashSet<String>(Arrays.asList(masterClient.getAccountId(), signerClient1.getAccountId(), signerClient2.getAccountId(), KeyPair.random().getAccountId()));
    try {
      Sep10Challenge.verifyChallengeTransactionSigners(transaction.toEnvelopeXdrBase64(), server.getAccountId(), network, domainName, signers);
      fail();
    } catch (InvalidSep10ChallengeException e) {
      assertEquals(String.format("Transaction not signed by server: %s.", server.getAccountId()), e.getMessage());
    }
  }

  @Test
  public void testVerifyChallengeTransactionSignersValidServerAndClientMasterKey() throws InvalidSep10ChallengeException, IOException {
    KeyPair server = KeyPair.random();
    KeyPair masterClient = KeyPair.random();
    Network network = Network.TESTNET;

    long now = System.currentTimeMillis() / 1000L;
    long end = now + 300;
    TimeBounds timeBounds = new TimeBounds(now, end);
    String domainName = "example.com";

    Transaction transaction = Sep10Challenge.newChallenge(
        server,
        network,
        masterClient.getAccountId(),
        domainName,
        timeBounds
    );

    transaction.sign(masterClient);

    Set<String> signers = new HashSet<String>(Collections.singletonList(masterClient.getAccountId()));
    Set<String> signersFound = Sep10Challenge.verifyChallengeTransactionSigners(transaction.toEnvelopeXdrBase64(), server.getAccountId(), network, domainName, signers);
    assertEquals(signers, signersFound);
  }

  @Test
  public void testVerifyChallengeTransactionSignersValidMultipleDomainNames() throws InvalidSep10ChallengeException, IOException {
    KeyPair server = KeyPair.random();
    KeyPair masterClient = KeyPair.random();
    Network network = Network.TESTNET;

    long now = System.currentTimeMillis() / 1000L;
    long end = now + 300;
    TimeBounds timeBounds = new TimeBounds(now, end);
    String domainName = "example.com";

    Transaction transaction = Sep10Challenge.newChallenge(
      server,
      network,
      masterClient.getAccountId(),
      domainName,
      timeBounds
    );

    transaction.sign(masterClient);

    Set<String> signers = new HashSet<String>(Collections.singletonList(masterClient.getAccountId()));
    Set<String> signersFound = Sep10Challenge.verifyChallengeTransactionSigners(transaction.toEnvelopeXdrBase64(), server.getAccountId(), network, new String[]{"example3.com", "example2.com", "example.com"}, signers);
    assertEquals(signers, signersFound);
  }

  @Test
  public void testVerifyChallengeTransactionSignersInvalidServerAndNoClient() throws InvalidSep10ChallengeException, IOException {
    KeyPair server = KeyPair.random();
    KeyPair masterClient = KeyPair.random();
    KeyPair signerClient1 = KeyPair.random();
    KeyPair signerClient2 = KeyPair.random();
    Network network = Network.TESTNET;

    long now = System.currentTimeMillis() / 1000L;
    long end = now + 300;
    TimeBounds timeBounds = new TimeBounds(now, end);
    String domainName = "example.com";

    Transaction transaction = Sep10Challenge.newChallenge(
        server,
        network,
        masterClient.getAccountId(),
        domainName,
        timeBounds
    );

    Set<String> signers = new HashSet<String>(Arrays.asList(masterClient.getAccountId(), signerClient1.getAccountId(), signerClient2.getAccountId(), KeyPair.random().getAccountId()));
    try {
      Sep10Challenge.verifyChallengeTransactionSigners(transaction.toEnvelopeXdrBase64(), server.getAccountId(), network, domainName, signers);
      fail();
    } catch (InvalidSep10ChallengeException e) {
      assertEquals("Transaction not signed by any client signer.", e.getMessage());
    }
  }

  @Test
  public void testVerifyChallengeTransactionSignersInvalidServerAndClientKeyUnrecognized() throws InvalidSep10ChallengeException, IOException {
    Network network = Network.TESTNET;
    KeyPair server = KeyPair.random();
    KeyPair masterClient = KeyPair.random();
    KeyPair signerClient1 = KeyPair.random();
    KeyPair signerClient2 = KeyPair.random();

    long now = System.currentTimeMillis() / 1000L;
    long end = now + 300;
    TimeBounds timeBounds = new TimeBounds(now, end);
    String domainName = "example.com";

    Transaction transaction = Sep10Challenge.newChallenge(
        server,
        network,
        masterClient.getAccountId(),
        domainName,
        timeBounds
    );

    transaction.sign(masterClient);
    transaction.sign(signerClient1);
    transaction.sign(signerClient2);
    transaction.sign(KeyPair.random());

    Set<String> signers = new HashSet<String>(Arrays.asList(masterClient.getAccountId(), signerClient1.getAccountId(), signerClient2.getAccountId(), KeyPair.random().getAccountId()));
    try {
      Sep10Challenge.verifyChallengeTransactionSigners(transaction.toEnvelopeXdrBase64(), server.getAccountId(), network, domainName, signers);
      fail();
    } catch (InvalidSep10ChallengeException e) {
      assertEquals("Transaction has unrecognized signatures.", e.getMessage());
    }
  }

  @Test
  public void testVerifyChallengeTransactionSignersValidServerAndMultipleClientSigners() throws InvalidSep10ChallengeException, IOException {
    KeyPair server = KeyPair.random();
    KeyPair masterClient = KeyPair.random();
    KeyPair signerClient1 = KeyPair.random();
    KeyPair signerClient2 = KeyPair.random();
    Network network = Network.TESTNET;

    long now = System.currentTimeMillis() / 1000L;
    long end = now + 300;
    TimeBounds timeBounds = new TimeBounds(now, end);
    String domainName = "example.com";

    Transaction transaction = Sep10Challenge.newChallenge(
        server,
        network,
        masterClient.getAccountId(),
        domainName,
        timeBounds
    );

    transaction.sign(signerClient1);
    transaction.sign(signerClient2);

    Set<String> signers = new HashSet<String>(Arrays.asList(masterClient.getAccountId(), signerClient1.getAccountId(), signerClient2.getAccountId(), KeyPair.random().getAccountId()));
    Set<String> signersFound = Sep10Challenge.verifyChallengeTransactionSigners(transaction.toEnvelopeXdrBase64(), server.getAccountId(), network, domainName, signers);
    assertEquals(new HashSet<String>(Arrays.asList(signerClient1.getAccountId(), signerClient2.getAccountId())), signersFound);
  }

  @Test
  public void testVerifyChallengeTransactionSignersValidServerAndMultipleClientSignersReverseOrder() throws InvalidSep10ChallengeException, IOException {
    KeyPair server = KeyPair.random();
    KeyPair masterClient = KeyPair.random();
    KeyPair signerClient1 = KeyPair.random();
    KeyPair signerClient2 = KeyPair.random();
    Network network = Network.TESTNET;

    long now = System.currentTimeMillis() / 1000L;
    long end = now + 300;
    TimeBounds timeBounds = new TimeBounds(now, end);
    String domainName = "example.com";

    Transaction transaction = Sep10Challenge.newChallenge(
        server,
        network,
        masterClient.getAccountId(),
        domainName,
        timeBounds
    );

    transaction.sign(signerClient2);
    transaction.sign(signerClient1);

    Set<String> signers = new HashSet<String>(Arrays.asList(masterClient.getAccountId(), signerClient1.getAccountId(), signerClient2.getAccountId(), KeyPair.random().getAccountId()));
    Set<String> signersFound = Sep10Challenge.verifyChallengeTransactionSigners(transaction.toEnvelopeXdrBase64(), server.getAccountId(), network, domainName, signers);
    assertEquals(new HashSet<String>(Arrays.asList(signerClient1.getAccountId(), signerClient2.getAccountId())), signersFound);
  }


  @Test
  public void testVerifyChallengeTransactionSignersValidServerAndClientSignersNotMasterKey() throws InvalidSep10ChallengeException, IOException {
    KeyPair server = KeyPair.random();
    KeyPair masterClient = KeyPair.random();
    KeyPair signerClient1 = KeyPair.random();
    Network network = Network.TESTNET;

    long now = System.currentTimeMillis() / 1000L;
    long end = now + 300;
    TimeBounds timeBounds = new TimeBounds(now, end);
    String domainName = "example.com";

    Transaction transaction = Sep10Challenge.newChallenge(
        server,
        network,
        masterClient.getAccountId(),
        domainName,
        timeBounds
    );

    transaction.sign(signerClient1);

    Set<String> signers = new HashSet<String>(Arrays.asList(masterClient.getAccountId(), signerClient1.getAccountId()));
    Set<String> signersFound = Sep10Challenge.verifyChallengeTransactionSigners(transaction.toEnvelopeXdrBase64(), server.getAccountId(), network, domainName, signers);
    assertEquals(new HashSet<String>(Collections.singletonList(signerClient1.getAccountId())), signersFound);
  }

  @Test
  public void testVerifyChallengeTransactionSignersValidServerAndClientSignersIgnoresServerSigner() throws InvalidSep10ChallengeException, IOException {
    KeyPair server = KeyPair.random();
    KeyPair masterClient = KeyPair.random();
    KeyPair signerClient1 = KeyPair.random();
    Network network = Network.TESTNET;

    long now = System.currentTimeMillis() / 1000L;
    long end = now + 300;
    TimeBounds timeBounds = new TimeBounds(now, end);
    String domainName = "example.com";

    Transaction transaction = Sep10Challenge.newChallenge(
        server,
        network,
        masterClient.getAccountId(),
        domainName,
        timeBounds
    );

    transaction.sign(signerClient1);

    Set<String> signers = new HashSet<String>(Arrays.asList(masterClient.getAccountId(), signerClient1.getAccountId(), server.getAccountId()));
    Set<String> signersFound = Sep10Challenge.verifyChallengeTransactionSigners(transaction.toEnvelopeXdrBase64(), server.getAccountId(), network, domainName, signers);
    assertEquals(new HashSet<String>(Collections.singletonList(signerClient1.getAccountId())), signersFound);
  }


  @Test
  public void testVerifyChallengeTransactionSignersInvalidServerNoClientSignersIgnoresServerSigner() throws InvalidSep10ChallengeException, IOException {
    KeyPair server = KeyPair.random();
    KeyPair masterClient = KeyPair.random();
    KeyPair signerClient1 = KeyPair.random();
    Network network = Network.TESTNET;

    long now = System.currentTimeMillis() / 1000L;
    long end = now + 300;
    TimeBounds timeBounds = new TimeBounds(now, end);
    String domainName = "example.com";

    Transaction transaction = Sep10Challenge.newChallenge(
        server,
        network,
        masterClient.getAccountId(),
        domainName,
        timeBounds
    );

    Set<String> signers = new HashSet<String>(Arrays.asList(masterClient.getAccountId(), signerClient1.getAccountId(), server.getAccountId()));
    try {
      Sep10Challenge.verifyChallengeTransactionSigners(transaction.toEnvelopeXdrBase64(), server.getAccountId(), network, domainName, signers);
      fail();
    } catch (InvalidSep10ChallengeException e) {
      assertEquals("Transaction not signed by any client signer.", e.getMessage());
    }
  }


  @Test
  public void testVerifyChallengeTransactionSignersValidIgnorePreauthTxHashAndXHash() throws InvalidSep10ChallengeException, IOException {
    KeyPair server = KeyPair.random();
    KeyPair masterClient = KeyPair.random();
    KeyPair signerClient1 = KeyPair.random();
    Network network = Network.TESTNET;

    long now = System.currentTimeMillis() / 1000L;
    long end = now + 300;
    TimeBounds timeBounds = new TimeBounds(now, end);
    String domainName = "example.com";

    Transaction transaction = Sep10Challenge.newChallenge(
        server,
        network,
        masterClient.getAccountId(),
        domainName,
        timeBounds
    );

    transaction.sign(signerClient1);

    String preauthTxHash = "TAQCSRX2RIDJNHFIFHWD63X7D7D6TRT5Y2S6E3TEMXTG5W3OECHZ2OG4";
    String xHash = "XDRPF6NZRR7EEVO7ESIWUDXHAOMM2QSKIQQBJK6I2FB7YKDZES5UCLWD";
    String unknownSignerType = "?ARPF6NZRR7EEVO7ESIWUDXHAOMM2QSKIQQBJK6I2FB7YKDZES5UCLWD";
    Set<String> signers = new HashSet<String>(Arrays.asList(masterClient.getAccountId(),
        signerClient1.getAccountId(), preauthTxHash, xHash, unknownSignerType));
    Set<String> signersFound = Sep10Challenge.verifyChallengeTransactionSigners(transaction.toEnvelopeXdrBase64(), server.getAccountId(), network, domainName, signers);
    assertEquals(new HashSet<String>(Collections.singletonList(signerClient1.getAccountId())), signersFound);
  }

  @Test
  public void testVerifyChallengeTransactionSignersInvalidServerAndClientSignersFailsDuplicateSignatures() throws InvalidSep10ChallengeException, IOException {
    KeyPair server = KeyPair.random();
    KeyPair masterClient = KeyPair.random();
    KeyPair signerClient1 = KeyPair.random();
    Network network = Network.TESTNET;

    long now = System.currentTimeMillis() / 1000L;
    long end = now + 300;
    TimeBounds timeBounds = new TimeBounds(now, end);
    String domainName = "example.com";

    Transaction transaction = Sep10Challenge.newChallenge(
        server,
        network,
        masterClient.getAccountId(),
        domainName,
        timeBounds
    );

    transaction.sign(signerClient1);
    transaction.sign(signerClient1);

    Set<String> signers = new HashSet<String>(Arrays.asList(masterClient.getAccountId(), signerClient1.getAccountId()));
    try {
      Sep10Challenge.verifyChallengeTransactionSigners(transaction.toEnvelopeXdrBase64(), server.getAccountId(), network, domainName, signers);
      fail();
    } catch (InvalidSep10ChallengeException e) {
      assertEquals("Transaction has unrecognized signatures.", e.getMessage());
    }
  }

  @Test
  public void testVerifyChallengeTransactionSignersInvalidServerAndClientSignersFailsSignerSeed() throws InvalidSep10ChallengeException, IOException {
    KeyPair server = KeyPair.random();
    KeyPair masterClient = KeyPair.random();
    KeyPair signerClient1 = KeyPair.random();
    Network network = Network.TESTNET;

    long now = System.currentTimeMillis() / 1000L;
    long end = now + 300;
    TimeBounds timeBounds = new TimeBounds(now, end);
    String domainName = "example.com";

    Transaction transaction = Sep10Challenge.newChallenge(
        server,
        network,
        masterClient.getAccountId(),
        domainName,
        timeBounds
    );

    transaction.sign(signerClient1);

    Set<String> signers = new HashSet<String>(Collections.singletonList(new String(signerClient1.getSecretSeed())));
    try {
      Sep10Challenge.verifyChallengeTransactionSigners(transaction.toEnvelopeXdrBase64(), server.getAccountId(), network, domainName, signers);
      fail();
    } catch (InvalidSep10ChallengeException e) {
      assertEquals("No verifiable signers provided, at least one G... address must be provided.", e.getMessage());
    }
  }

  @Test
  public void testVerifyChallengeTransactionSignersInvalidNoSignersNull() throws InvalidSep10ChallengeException, IOException {
    KeyPair server = KeyPair.random();
    KeyPair masterClient = KeyPair.random();
    KeyPair signerClient1 = KeyPair.random();
    Network network = Network.TESTNET;
    String domainName = "example.com";

    long now = System.currentTimeMillis() / 1000L;
    long end = now + 300;
    TimeBounds timeBounds = new TimeBounds(now, end);

    Transaction transaction = Sep10Challenge.newChallenge(
        server,
        network,
        masterClient.getAccountId(),
        domainName,
        timeBounds
    );

    transaction.sign(signerClient1);

    try {
      Sep10Challenge.verifyChallengeTransactionSigners(transaction.toEnvelopeXdrBase64(), server.getAccountId(), network, domainName, null);
      fail();
    } catch (InvalidSep10ChallengeException e) {
      assertEquals("No verifiable signers provided, at least one G... address must be provided.", e.getMessage());
    }
  }

  @Test
  public void testVerifyChallengeTransactionSignersInvalidNoSignersEmptySet() throws InvalidSep10ChallengeException, IOException {
    KeyPair server = KeyPair.random();
    KeyPair masterClient = KeyPair.random();
    KeyPair signerClient1 = KeyPair.random();
    Network network = Network.TESTNET;

    long now = System.currentTimeMillis() / 1000L;
    long end = now + 300;
    TimeBounds timeBounds = new TimeBounds(now, end);
    String domainName = "example.com";

    Transaction transaction = Sep10Challenge.newChallenge(
        server,
        network,
        masterClient.getAccountId(),
        domainName,
        timeBounds
    );

    transaction.sign(signerClient1);

    try {
      Sep10Challenge.verifyChallengeTransactionSigners(transaction.toEnvelopeXdrBase64(), server.getAccountId(), network, domainName, Collections.<String>emptySet());
      fail();
    } catch (InvalidSep10ChallengeException e) {
      assertEquals("No verifiable signers provided, at least one G... address must be provided.", e.getMessage());
    }
  }

  @Test
  public void testVerifyChallengeTransactionValidDoesNotVerifyHomeDomainHomeDomainSetToNull() throws IOException, InvalidSep10ChallengeException {
    KeyPair server = KeyPair.random();
    KeyPair masterClient = KeyPair.random();
    Network network = Network.TESTNET;
    String domainName = "example.com";

    long now = System.currentTimeMillis() / 1000L;
    long end = now + 300;
    TimeBounds timeBounds = new TimeBounds(now, end);

    Transaction transaction = Sep10Challenge.newChallenge(
        server,
        network,
        masterClient.getAccountId(),
        domainName,
        timeBounds
    );
    transaction.sign(masterClient);

    Set<String> signers = new HashSet<String>(Collections.singletonList(masterClient.getAccountId()));
    Set<String> signersFound = Sep10Challenge.verifyChallengeTransactionSigners(transaction.toEnvelopeXdrBase64(), server.getAccountId(), network, null, signers);
    assertEquals(signers, signersFound);
  }

  @Test
  public void testVerifyChallengeTransactionValidDoesNotVerifyHomeDomainWithHomeDomainSetToInvalidValue() throws IOException, InvalidSep10ChallengeException {
    KeyPair server = KeyPair.random();
    KeyPair masterClient = KeyPair.random();
    Network network = Network.TESTNET;
    String domainName = "example.com";

    long now = System.currentTimeMillis() / 1000L;
    long end = now + 300;
    TimeBounds timeBounds = new TimeBounds(now, end);

    Transaction transaction = Sep10Challenge.newChallenge(
      server,
      network,
      masterClient.getAccountId(),
      domainName,
      timeBounds
    );
    transaction.sign(masterClient);

    Set<String> signers = new HashSet<String>(Collections.singletonList(masterClient.getAccountId()));
    Set<String> signersFound = Sep10Challenge.verifyChallengeTransactionSigners(transaction.toEnvelopeXdrBase64(), server.getAccountId(), network, "invalid.domain", signers);
    assertEquals(signers, signersFound);
  }

  @Test
  public void testVerifyChallengeTransactionValidAdditionalManageDataOpsWithSourceAccountSetToServerAccount() throws IOException, InvalidSep10ChallengeException {
    KeyPair server = KeyPair.random();
    KeyPair masterClient = KeyPair.random();
    String domainName = "example.com";

    Network network = Network.TESTNET;

    long now = System.currentTimeMillis() / 1000L;
    long end = now + 300;
    TimeBounds timeBounds = new TimeBounds(now, end);

    byte[] nonce = new byte[48];
    SecureRandom random = new SecureRandom();
    random.nextBytes(nonce);
    BaseEncoding base64Encoding = BaseEncoding.base64();
    byte[] encodedNonce = base64Encoding.encode(nonce).getBytes();

    Account sourceAccount = new Account(server.getAccountId(), -1L);
    ManageDataOperation operation1 = new ManageDataOperation.Builder(domainName + " auth", encodedNonce)
        .setSourceAccount(masterClient.getAccountId())
        .build();
    ManageDataOperation operation2 = new ManageDataOperation.Builder("key", "value".getBytes())
        .setSourceAccount(server.getAccountId())
        .build();
    Operation[] operations = new Operation[]{operation1, operation2};
    Transaction transaction = new Transaction(
        sourceAccount.getAccountId(),
        100 * operations.length,
        sourceAccount.getIncrementedSequenceNumber(),
        operations,
        Memo.none(),
        timeBounds,
        network
    );
    transaction.sign(server);
    transaction.sign(masterClient);

    Set<String> signers = new HashSet<String>(Collections.singletonList(masterClient.getAccountId()));
    Set<String> signersFound = Sep10Challenge.verifyChallengeTransactionSigners(transaction.toEnvelopeXdrBase64(), server.getAccountId(), network, domainName, signers);
    assertEquals(signers, signersFound);
  }

  @Test
  public void testVerifyChallengeTransactionInvalidAdditionalManageDataOpsWithoutSourceAccountSetToServerAccount() throws IOException {
    KeyPair server = KeyPair.random();
    KeyPair masterClient = KeyPair.random();
    String domainName = "example.com";

    Network network = Network.TESTNET;

    long now = System.currentTimeMillis() / 1000L;
    long end = now + 300;
    TimeBounds timeBounds = new TimeBounds(now, end);

    byte[] nonce = new byte[48];
    SecureRandom random = new SecureRandom();
    random.nextBytes(nonce);
    BaseEncoding base64Encoding = BaseEncoding.base64();
    byte[] encodedNonce = base64Encoding.encode(nonce).getBytes();

    Account sourceAccount = new Account(server.getAccountId(), -1L);
    ManageDataOperation operation1 = new ManageDataOperation.Builder(domainName + " auth", encodedNonce)
        .setSourceAccount(masterClient.getAccountId())
        .build();
    ManageDataOperation operation2 = new ManageDataOperation.Builder("key", "value".getBytes())
        .setSourceAccount(masterClient.getAccountId())
        .build();
    Operation[] operations = new Operation[]{operation1, operation2};
    Transaction transaction = new Transaction(
        sourceAccount.getAccountId(),
        100 * operations.length,
        sourceAccount.getIncrementedSequenceNumber(),
        operations,
        Memo.none(),
        timeBounds,
        network
    );
    transaction.sign(server);
    transaction.sign(masterClient);

    Set<String> signers = new HashSet<String>(Collections.singletonList(masterClient.getAccountId()));
    try {
      Sep10Challenge.verifyChallengeTransactionSigners(transaction.toEnvelopeXdrBase64(), server.getAccountId(), network, domainName, signers);
      fail();
    } catch (InvalidSep10ChallengeException e) {
      assertEquals("Subsequent operations are unrecognized.", e.getMessage());
    }
  }

  @Test
  public void testVerifyChallengeTransactionInvalidAdditionalManageDataOpsWithSourceAccountSetToNull() throws IOException {
    KeyPair server = KeyPair.random();
    KeyPair masterClient = KeyPair.random();
    String domainName = "example.com";

    Network network = Network.TESTNET;

    long now = System.currentTimeMillis() / 1000L;
    long end = now + 300;
    TimeBounds timeBounds = new TimeBounds(now, end);

    byte[] nonce = new byte[48];
    SecureRandom random = new SecureRandom();
    random.nextBytes(nonce);
    BaseEncoding base64Encoding = BaseEncoding.base64();
    byte[] encodedNonce = base64Encoding.encode(nonce).getBytes();

    Account sourceAccount = new Account(server.getAccountId(), -1L);
    ManageDataOperation operation1 = new ManageDataOperation.Builder(domainName + " auth", encodedNonce)
        .setSourceAccount(masterClient.getAccountId())
        .build();
    ManageDataOperation operation2 = new ManageDataOperation.Builder("key", "value".getBytes()).build();
    Operation[] operations = new Operation[]{operation1, operation2};
    Transaction transaction = new Transaction(
        sourceAccount.getAccountId(),
        100 * operations.length,
        sourceAccount.getIncrementedSequenceNumber(),
        operations,
        Memo.none(),
        timeBounds,
        network
    );
    transaction.sign(server);
    transaction.sign(masterClient);

    Set<String> signers = new HashSet<String>(Collections.singletonList(masterClient.getAccountId()));
    try {
      Sep10Challenge.verifyChallengeTransactionSigners(transaction.toEnvelopeXdrBase64(), server.getAccountId(), network, domainName, signers);
      fail();
    } catch (InvalidSep10ChallengeException e) {
      assertEquals("Operation should have a source account.", e.getMessage());
    }
  }

  @Test
  public void testVerifyChallengeTransactionInvalidAdditionalOpsOfOtherTypes() throws IOException {
    KeyPair server = KeyPair.random();
    KeyPair masterClient = KeyPair.random();
    String domainName = "example.com";

    Network network = Network.TESTNET;

    long now = System.currentTimeMillis() / 1000L;
    long end = now + 300;
    TimeBounds timeBounds = new TimeBounds(now, end);

    byte[] nonce = new byte[48];
    SecureRandom random = new SecureRandom();
    random.nextBytes(nonce);
    BaseEncoding base64Encoding = BaseEncoding.base64();
    byte[] encodedNonce = base64Encoding.encode(nonce).getBytes();

    Account sourceAccount = new Account(server.getAccountId(), -1L);
    ManageDataOperation operation1 = new ManageDataOperation.Builder(domainName + " auth", encodedNonce)
        .setSourceAccount(masterClient.getAccountId())
        .build();
    BumpSequenceOperation operation2 = new BumpSequenceOperation.Builder(0L)
        .setSourceAccount(server.getAccountId())
        .build();
    Operation[] operations = new Operation[]{operation1, operation2};
    Transaction transaction = new Transaction(
        sourceAccount.getAccountId(),
        100 * operations.length,
        sourceAccount.getIncrementedSequenceNumber(),
        operations,
        Memo.none(),
        timeBounds,
        network
    );
    transaction.sign(server);
    transaction.sign(masterClient);

    Set<String> signers = new HashSet<String>(Collections.singletonList(masterClient.getAccountId()));
    try {
      Sep10Challenge.verifyChallengeTransactionSigners(transaction.toEnvelopeXdrBase64(), server.getAccountId(), network, domainName, signers);
      fail();
    } catch (InvalidSep10ChallengeException e) {
      assertEquals("Operation type should be ManageData.", e.getMessage());
    }
  }
}<|MERGE_RESOLUTION|>--- conflicted
+++ resolved
@@ -3,7 +3,6 @@
 import com.google.common.collect.ImmutableList;
 import com.google.common.io.BaseEncoding;
 import org.junit.Test;
-import org.stellar.sdk.xdr.BumpSequenceOp;
 import org.stellar.sdk.xdr.EnvelopeType;
 import org.stellar.sdk.xdr.TransactionEnvelope;
 
@@ -745,49 +744,41 @@
   }
 
   @Test
-  public void testReadChallengeTransactionValidDoesNotVerifyHomeDomainWithHomeDomainSetToNull() throws IOException, InvalidSep10ChallengeException {
-    KeyPair server = KeyPair.random();
-    KeyPair client = KeyPair.random();
-    Network network = Network.TESTNET;
-    String domainName = "example.com";
-
-    long now = System.currentTimeMillis() / 1000L;
-    long end = now + 300;
-    TimeBounds timeBounds = new TimeBounds(now, end);
-
-    Transaction transaction = Sep10Challenge.newChallenge(
-        server,
-        network,
-        client.getAccountId(),
-        domainName,
-        timeBounds
-    );
-
-    Sep10Challenge.ChallengeTransaction challengeTransaction = Sep10Challenge.readChallengeTransaction(transaction.toEnvelopeXdrBase64(), server.getAccountId(), Network.TESTNET, null);
-    assertEquals(new Sep10Challenge.ChallengeTransaction(transaction, client.getAccountId()), challengeTransaction);
-  }
-
-  @Test
-  public void testReadChallengeTransactionValidDoesNotVerifyHomeDomainWithHomeDomainSetToInvalidValue() throws IOException, InvalidSep10ChallengeException {
-    KeyPair server = KeyPair.random();
-    KeyPair client = KeyPair.random();
-    Network network = Network.TESTNET;
-    String domainName = "example.com";
-
-    long now = System.currentTimeMillis() / 1000L;
-    long end = now + 300;
-    TimeBounds timeBounds = new TimeBounds(now, end);
-
-    Transaction transaction = Sep10Challenge.newChallenge(
-      server,
-      network,
-      client.getAccountId(),
-      domainName,
-      timeBounds
-    );
-
-    Sep10Challenge.ChallengeTransaction challengeTransaction = Sep10Challenge.readChallengeTransaction(transaction.toEnvelopeXdrBase64(), server.getAccountId(), Network.TESTNET, "invalid.domain");
-    assertEquals(new Sep10Challenge.ChallengeTransaction(transaction, client.getAccountId()), challengeTransaction);
+  public void testReadChallengeTransactionInvalidDataValueIsNull() throws IOException {
+    KeyPair server = KeyPair.random();
+    KeyPair client = KeyPair.random();
+    String domainName = "example.com";
+
+    Network network = Network.TESTNET;
+
+    long now = System.currentTimeMillis() / 1000L;
+    long end = now + 300;
+    TimeBounds timeBounds = new TimeBounds(now, end);
+
+    Account sourceAccount = new Account(server.getAccountId(), -1L);
+    ManageDataOperation manageDataOperation1 = new ManageDataOperation.Builder(domainName + " auth", null)
+      .setSourceAccount(client.getAccountId())
+      .build();
+
+    Operation[] operations = new Operation[]{manageDataOperation1};
+    Transaction transaction = new Transaction(
+      sourceAccount.getAccountId(),
+      100 * operations.length,
+      sourceAccount.getIncrementedSequenceNumber(),
+      operations,
+      Memo.none(),
+      timeBounds,
+      network
+    );
+    transaction.sign(server);
+    String challenge = transaction.toEnvelopeXdrBase64();
+
+    try {
+      Sep10Challenge.readChallengeTransaction(challenge, server.getAccountId(), Network.TESTNET, domainName);
+      fail();
+    } catch (InvalidSep10ChallengeException e) {
+      assertEquals("The transaction's operation value should not be null.", e.getMessage());
+    }
   }
 
   @Test
@@ -829,7 +820,7 @@
     String challenge = transaction.toEnvelopeXdrBase64();
 
     Sep10Challenge.ChallengeTransaction challengeTransaction = Sep10Challenge.readChallengeTransaction(challenge, server.getAccountId(), Network.TESTNET, domainName);
-    assertEquals(new Sep10Challenge.ChallengeTransaction(transaction, client.getAccountId()), challengeTransaction);
+    assertEquals(new Sep10Challenge.ChallengeTransaction(transaction, client.getAccountId(), domainName), challengeTransaction);
   }
 
   @Test
@@ -923,49 +914,7 @@
   }
 
   @Test
-<<<<<<< HEAD
-  public void testReadChallengeTransactionInvalidDataValueIsNull() throws IOException {
-    KeyPair server = KeyPair.random();
-    KeyPair client = KeyPair.random();
-    String domainName = "example.com";
-
-    Network network = Network.TESTNET;
-
-    long now = System.currentTimeMillis() / 1000L;
-    long end = now + 300;
-    TimeBounds timeBounds = new TimeBounds(now, end);
-
-    Account sourceAccount = new Account(server.getAccountId(), -1L);
-    ManageDataOperation manageDataOperation1 = new ManageDataOperation.Builder(domainName + " auth", null)
-      .setSourceAccount(client.getAccountId())
-      .build();
-
-    Operation[] operations = new Operation[]{manageDataOperation1};
-    Transaction transaction = new Transaction(
-      sourceAccount.getAccountId(),
-      100 * operations.length,
-      sourceAccount.getIncrementedSequenceNumber(),
-      operations,
-      Memo.none(),
-      timeBounds,
-      network
-    );
-    transaction.sign(server);
-    String challenge = transaction.toEnvelopeXdrBase64();
-
-    try {
-      Sep10Challenge.readChallengeTransaction(challenge, server.getAccountId(), Network.TESTNET, domainName);
-      fail();
-    } catch (InvalidSep10ChallengeException e) {
-      assertEquals("The transaction's operation value should not be null.", e.getMessage());
-    }
-  }
-
-  @Test
-  public void testReadChallengeTransactionInvalidDomainNameMismatch() throws IOException {
-=======
   public void testReadChallengeTransactionInvalidAdditionalOpsOfOtherTypes() throws IOException {
->>>>>>> 9fb2d903
     KeyPair server = KeyPair.random();
     KeyPair client = KeyPair.random();
     String domainName = "example.com";
@@ -1064,6 +1013,7 @@
 
     try {
       Sep10Challenge.readChallengeTransaction(transaction.toEnvelopeXdrBase64(), server.getAccountId(), Network.TESTNET, new String[]{});
+      fail();
     } catch (InvalidSep10ChallengeException e) {
       assertEquals("The transaction's operation key name does not include the expected home domain.", e.getMessage());
     }
@@ -1947,56 +1897,6 @@
   }
 
   @Test
-  public void testVerifyChallengeTransactionValidDoesNotVerifyHomeDomainHomeDomainSetToNull() throws IOException, InvalidSep10ChallengeException {
-    KeyPair server = KeyPair.random();
-    KeyPair masterClient = KeyPair.random();
-    Network network = Network.TESTNET;
-    String domainName = "example.com";
-
-    long now = System.currentTimeMillis() / 1000L;
-    long end = now + 300;
-    TimeBounds timeBounds = new TimeBounds(now, end);
-
-    Transaction transaction = Sep10Challenge.newChallenge(
-        server,
-        network,
-        masterClient.getAccountId(),
-        domainName,
-        timeBounds
-    );
-    transaction.sign(masterClient);
-
-    Set<String> signers = new HashSet<String>(Collections.singletonList(masterClient.getAccountId()));
-    Set<String> signersFound = Sep10Challenge.verifyChallengeTransactionSigners(transaction.toEnvelopeXdrBase64(), server.getAccountId(), network, null, signers);
-    assertEquals(signers, signersFound);
-  }
-
-  @Test
-  public void testVerifyChallengeTransactionValidDoesNotVerifyHomeDomainWithHomeDomainSetToInvalidValue() throws IOException, InvalidSep10ChallengeException {
-    KeyPair server = KeyPair.random();
-    KeyPair masterClient = KeyPair.random();
-    Network network = Network.TESTNET;
-    String domainName = "example.com";
-
-    long now = System.currentTimeMillis() / 1000L;
-    long end = now + 300;
-    TimeBounds timeBounds = new TimeBounds(now, end);
-
-    Transaction transaction = Sep10Challenge.newChallenge(
-      server,
-      network,
-      masterClient.getAccountId(),
-      domainName,
-      timeBounds
-    );
-    transaction.sign(masterClient);
-
-    Set<String> signers = new HashSet<String>(Collections.singletonList(masterClient.getAccountId()));
-    Set<String> signersFound = Sep10Challenge.verifyChallengeTransactionSigners(transaction.toEnvelopeXdrBase64(), server.getAccountId(), network, "invalid.domain", signers);
-    assertEquals(signers, signersFound);
-  }
-
-  @Test
   public void testVerifyChallengeTransactionValidAdditionalManageDataOpsWithSourceAccountSetToServerAccount() throws IOException, InvalidSep10ChallengeException {
     KeyPair server = KeyPair.random();
     KeyPair masterClient = KeyPair.random();
