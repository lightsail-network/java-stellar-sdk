--- conflicted
+++ resolved
@@ -143,7 +143,8 @@
         Network.TESTNET
     );
 
-<<<<<<< HEAD
+    assertEquals(v0ChallengeTransaction, v1ChallengeTransaction);
+
     for (String envelopeBase64 : ImmutableList.of(v0Base64, v1Base64)) {
       Sep10Challenge.ChallengeTransaction challengeTransaction = Sep10Challenge.readChallengeTransaction(
           envelopeBase64,
@@ -152,9 +153,6 @@
       );
       assertEquals(new Sep10Challenge.ChallengeTransaction(transaction, client.getAccountId()), challengeTransaction);
     }
-=======
-    assertEquals(v0ChallengeTransaction, v1ChallengeTransaction);
->>>>>>> 74ea7c37
   }
 
   @Test
