package org.stellar.sdk;

import com.google.gson.reflect.TypeToken;
import okhttp3.*;
import okhttp3.Response;
import org.stellar.sdk.requests.*;
import org.stellar.sdk.responses.*;

import java.io.Closeable;
import java.io.IOException;
import java.net.SocketTimeoutException;
import java.util.concurrent.TimeUnit;

/**
 * Main class used to connect to Horizon server.
 */
public class Server implements Closeable {
    private HttpUrl serverURI;
    private OkHttpClient httpClient;
    /**
     * submitHttpClient is used only for submitting transactions. The read timeout is longer.
     */
    private OkHttpClient submitHttpClient;

    /**
     * HORIZON_SUBMIT_TIMEOUT is a time in seconds after Horizon sends a timeout response
     * after internal txsub timeout.
     */
    private static final int HORIZON_SUBMIT_TIMEOUT = 60;

    public Server(String uri) {
<<<<<<< HEAD
        this(uri,
                new OkHttpClient.Builder()
                    .connectTimeout(10, TimeUnit.SECONDS)
                    .readTimeout(30, TimeUnit.SECONDS)
                    .retryOnConnectionFailure(true)
                    .build(),
                new OkHttpClient.Builder()
                    .connectTimeout(10, TimeUnit.SECONDS)
                    .readTimeout(HORIZON_SUBMIT_TIMEOUT + 5, TimeUnit.SECONDS)
                    .retryOnConnectionFailure(true)
                    .build()
        );

    }

    public Server(String serverURI, OkHttpClient httpClient, OkHttpClient submitHttpClient) {
        this.serverURI = HttpUrl.parse(serverURI);
        this.httpClient = httpClient;
        this.submitHttpClient = submitHttpClient;
=======
        serverURI = HttpUrl.parse(uri);
        httpClient = new OkHttpClient.Builder()
                .addInterceptor(new ClientIdentificationInterceptor())
                .connectTimeout(10, TimeUnit.SECONDS)
                .readTimeout(30, TimeUnit.SECONDS)
                .retryOnConnectionFailure(true)
                .build();

        submitHttpClient = new OkHttpClient.Builder()
                .addInterceptor(new ClientIdentificationInterceptor())
                .connectTimeout(10, TimeUnit.SECONDS)
                .readTimeout(HORIZON_SUBMIT_TIMEOUT + 5, TimeUnit.SECONDS)
                .retryOnConnectionFailure(true)
                .build();
>>>>>>> 26c7ff8c
    }


    public OkHttpClient getHttpClient() {
        return httpClient;
    }

    public OkHttpClient getSubmitHttpClient() {
        return submitHttpClient;
    }

    public void setHttpClient(OkHttpClient httpClient) {
        this.httpClient = httpClient;
    }

    public void setSubmitHttpClient(OkHttpClient submitHttpClient) {
        this.submitHttpClient = submitHttpClient;
    }

    /**
     * Returns {@link RootResponse}.
     */
    public RootResponse root() throws IOException {
        TypeToken type = new TypeToken<RootResponse>() {};
        ResponseHandler<RootResponse> responseHandler = new ResponseHandler<RootResponse>(type);

        Request request = new Request.Builder().get().url(serverURI).build();
        Response response = httpClient.newCall(request).execute();

        return responseHandler.handleResponse(response);
    }

    /**
     * Returns {@link AccountsRequestBuilder} instance.
     */
    public AccountsRequestBuilder accounts() {
        return new AccountsRequestBuilder(httpClient, serverURI);
    }

    /**
     * Returns {@link AssetsRequestBuilder} instance.
     */
    public AssetsRequestBuilder assets() {
        return new AssetsRequestBuilder(httpClient, serverURI);
    }

    /**
     * Returns {@link EffectsRequestBuilder} instance.
     */
    public EffectsRequestBuilder effects() {
        return new EffectsRequestBuilder(httpClient, serverURI);
    }

    /**
     * Returns {@link LedgersRequestBuilder} instance.
     */
    public LedgersRequestBuilder ledgers() {
        return new LedgersRequestBuilder(httpClient, serverURI);
    }

    /**
     * Returns {@link OffersRequestBuilder} instance.
     */
    public OffersRequestBuilder offers() {
        return new OffersRequestBuilder(httpClient, serverURI);
    }

    /**
     * Returns {@link OperationsRequestBuilder} instance.
     */
    public OperationsRequestBuilder operations() {
        return new OperationsRequestBuilder(httpClient, serverURI);
    }

    /**
     * Returns {@link OperationFeeStatsResponse} instance.
     */
    public OperationFeeStatsRequestBuilder operationFeeStats() {
        return new OperationFeeStatsRequestBuilder(httpClient, serverURI);
    }

    /**
     * Returns {@link OrderBookRequestBuilder} instance.
     */
    public OrderBookRequestBuilder orderBook() {
        return new OrderBookRequestBuilder(httpClient, serverURI);
    }

    /**
     * Returns {@link TradesRequestBuilder} instance.
     */
    public TradesRequestBuilder trades() {
        return new TradesRequestBuilder(httpClient, serverURI);
    }

    /**
     * Returns {@link TradeAggregationsRequestBuilder} instance.
     */
    public TradeAggregationsRequestBuilder tradeAggregations(Asset baseAsset, Asset counterAsset, long startTime, long endTime, long resolution, long offset) {
        return new TradeAggregationsRequestBuilder(httpClient, serverURI, baseAsset, counterAsset, startTime, endTime, resolution, offset);
    }

    /**
     * Returns {@link PathsRequestBuilder} instance.
     */
    public PathsRequestBuilder paths() {
        return new PathsRequestBuilder(httpClient, serverURI);
    }

    /**
     * Returns {@link PaymentsRequestBuilder} instance.
     */
    public PaymentsRequestBuilder payments() {
        return new PaymentsRequestBuilder(httpClient, serverURI);
    }

    /**
     * Returns {@link TransactionsRequestBuilder} instance.
     */
    public TransactionsRequestBuilder transactions() {
        return new TransactionsRequestBuilder(httpClient, serverURI);
    }

    /**
     * Submits transaction to the network.
     * @param transaction transaction to submit to the network.
     * @return {@link SubmitTransactionResponse}
     * @throws SubmitTransactionTimeoutResponseException When Horizon returns a <code>Timeout</code> or connection timeout occured.
     * @throws SubmitTransactionUnknownResponseException When unknown Horizon response is returned.
     * @throws IOException
     */
    public SubmitTransactionResponse submitTransaction(Transaction transaction) throws IOException {
        HttpUrl transactionsURI = serverURI.newBuilder().addPathSegment("transactions").build();
        RequestBody requestBody = new FormBody.Builder().add("tx", transaction.toEnvelopeXdrBase64()).build();
        Request submitTransactionRequest = new Request.Builder().url(transactionsURI).post(requestBody).build();

        Response response = null;
        SubmitTransactionResponse submitTransactionResponse = null;
        try {
            response = this.submitHttpClient.newCall(submitTransactionRequest).execute();
            switch (response.code()) {
                case 200:
                case 400:
                    submitTransactionResponse = GsonSingleton.getInstance().fromJson(response.body().string(), SubmitTransactionResponse.class);
                    break;
                case 504:
                    throw new SubmitTransactionTimeoutResponseException();
                default:
                    throw new SubmitTransactionUnknownResponseException(response.code(), response.body().string());
            }
        } catch (SocketTimeoutException e) {
            throw new SubmitTransactionTimeoutResponseException();
        } finally {
            if (response != null) {
                response.close();
            }
        }

        return submitTransactionResponse;
    }

    @Override
    public void close() {
        // workaround for https://github.com/square/okhttp/issues/3372
        // sometimes, the connection pool keeps running and this can prevent a clean shut down.
        this.httpClient.connectionPool().evictAll();
        this.submitHttpClient.connectionPool().evictAll();
    }
}<|MERGE_RESOLUTION|>--- conflicted
+++ resolved
@@ -29,14 +29,15 @@
     private static final int HORIZON_SUBMIT_TIMEOUT = 60;
 
     public Server(String uri) {
-<<<<<<< HEAD
         this(uri,
                 new OkHttpClient.Builder()
+                    .addInterceptor(new ClientIdentificationInterceptor())
                     .connectTimeout(10, TimeUnit.SECONDS)
                     .readTimeout(30, TimeUnit.SECONDS)
                     .retryOnConnectionFailure(true)
                     .build(),
                 new OkHttpClient.Builder()
+                    .addInterceptor(new ClientIdentificationInterceptor())
                     .connectTimeout(10, TimeUnit.SECONDS)
                     .readTimeout(HORIZON_SUBMIT_TIMEOUT + 5, TimeUnit.SECONDS)
                     .retryOnConnectionFailure(true)
@@ -49,22 +50,6 @@
         this.serverURI = HttpUrl.parse(serverURI);
         this.httpClient = httpClient;
         this.submitHttpClient = submitHttpClient;
-=======
-        serverURI = HttpUrl.parse(uri);
-        httpClient = new OkHttpClient.Builder()
-                .addInterceptor(new ClientIdentificationInterceptor())
-                .connectTimeout(10, TimeUnit.SECONDS)
-                .readTimeout(30, TimeUnit.SECONDS)
-                .retryOnConnectionFailure(true)
-                .build();
-
-        submitHttpClient = new OkHttpClient.Builder()
-                .addInterceptor(new ClientIdentificationInterceptor())
-                .connectTimeout(10, TimeUnit.SECONDS)
-                .readTimeout(HORIZON_SUBMIT_TIMEOUT + 5, TimeUnit.SECONDS)
-                .retryOnConnectionFailure(true)
-                .build();
->>>>>>> 26c7ff8c
     }
 
 
