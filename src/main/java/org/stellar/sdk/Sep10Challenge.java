package org.stellar.sdk;

import com.google.common.base.Objects;
import com.google.common.collect.HashMultimap;
import com.google.common.collect.Multimap;
import com.google.common.io.BaseEncoding;
import org.stellar.sdk.xdr.DecoratedSignature;
import org.stellar.sdk.xdr.Signature;
import org.stellar.sdk.xdr.SignatureHint;

import java.io.IOException;
import java.security.SecureRandom;
import java.util.*;

public class Sep10Challenge {
  private static final String MANAGER_DATA_NAME_FLAG = "auth";
  /**
   * Returns a valid <a href="https://github.com/stellar/stellar-protocol/blob/master/ecosystem/sep-0010.md#response" target="_blank">SEP 10</a> challenge, for use in web authentication.
   * @param signer           The server's signing account.
   * @param network          The Stellar network used by the server.
   * @param clientAccountId  The stellar account belonging to the client.
   * @param domainName       The <a href="https://en.wikipedia.org/wiki/Fully_qualified_domain_name" target="_blank">fully qualified domain name</a> of the service requiring authentication (The domainName field is reserved for future use and not used).
   * @param timebounds       The lifetime of the challenge token.
   */
  public static Transaction newChallenge(
      KeyPair signer,
      Network network,
      String clientAccountId,
      String domainName,
      TimeBounds timebounds
  ) throws InvalidSep10ChallengeException {
    byte[] nonce = new byte[48];
    SecureRandom random = new SecureRandom();
    random.nextBytes(nonce);
    BaseEncoding base64Encoding = BaseEncoding.base64();
    byte[] encodedNonce = base64Encoding.encode(nonce).getBytes();


    if (StrKey.decodeVersionByte(clientAccountId) != StrKey.VersionByte.ACCOUNT_ID) {
      throw new InvalidSep10ChallengeException(clientAccountId+" is not a valid account id");
    }

    Account sourceAccount = new Account(signer.getAccountId(), -1L);
    ManageDataOperation operation = new ManageDataOperation.Builder(String.format("%s %s", domainName, MANAGER_DATA_NAME_FLAG), encodedNonce)
        .setSourceAccount(clientAccountId)
        .build();
    Transaction transaction = new Transaction.Builder(sourceAccount, network)
        .addTimeBounds(timebounds)
        .setBaseFee(100)
        .addOperation(operation)
        .build();

    transaction.sign(signer);

    return transaction;
  }

  /**
   * Reads a SEP 10 challenge transaction and returns the decoded transaction envelope and client account ID contained within.
   * <p>
   * It also verifies that transaction is signed by the server.
   * <p>
   * It does not verify that the transaction has been signed by the client or
   * that any signatures other than the servers on the transaction are valid. Use
   * one of the following functions to completely verify the transaction:
   * {@link Sep10Challenge#verifyChallengeTransactionSigners(String, String, Network, String, Set)} or
   * {@link Sep10Challenge#verifyChallengeTransactionThreshold(String, String, Network, String, int, Set)} or
   * {@link Sep10Challenge#verifyChallengeTransactionSigners(String, String, Network, String[], Set)} or
   * {@link Sep10Challenge#verifyChallengeTransactionThreshold(String, String, Network, String[], int, Set)} or
   *
   * @param challengeXdr    SEP-0010 transaction challenge transaction in base64.
   * @param serverAccountId Account ID for server's account.
   * @param network         The network to connect to for verifying and retrieving.
<<<<<<< HEAD
   * @param domainNames     One of the home domains that is expected to be included in the first Manage Data operation's string key.
=======
   * @param domainName      The <a href="https://en.wikipedia.org/wiki/Fully_qualified_domain_name" target="_blank">fully qualified domain name</a> of the service requiring authentication (The domainName field is reserved for future use and not used).
>>>>>>> 9fb2d903
   * @return {@link ChallengeTransaction}, the decoded transaction envelope and client account ID contained within.
   * @throws InvalidSep10ChallengeException If the SEP-0010 validation fails, the exception will be thrown.
   * @throws IOException                    If read XDR string fails, the exception will be thrown.
   */
  public static ChallengeTransaction readChallengeTransaction(String challengeXdr, String serverAccountId, Network network, String[] domainNames) throws InvalidSep10ChallengeException, IOException {
    // decode the received input as a base64-urlencoded XDR representation of Stellar transaction envelope
    AbstractTransaction parsed = Transaction.fromEnvelopeXdr(challengeXdr, network);
    if (!(parsed instanceof Transaction)) {
      throw new InvalidSep10ChallengeException("Transaction cannot be a fee bump transaction");
    }
    Transaction transaction = (Transaction)parsed;

    if (StrKey.decodeVersionByte(serverAccountId) != StrKey.VersionByte.ACCOUNT_ID) {
      throw new InvalidSep10ChallengeException("serverAccountId: "+serverAccountId+" is not a valid account id");
    }

    // verify that transaction source account is equal to the server's signing key
    if (!serverAccountId.equals(transaction.getSourceAccount())) {
      throw new InvalidSep10ChallengeException("Transaction source account is not equal to server's account.");
    }

    // verify that transaction sequenceNumber is equal to zero
    if (transaction.getSequenceNumber() != 0L) {
      throw new InvalidSep10ChallengeException("The transaction sequence number should be zero.");
    }

    // verify that transaction has time bounds set, and that current time is between the minimum and maximum bounds.
    if (transaction.getTimeBounds() == null) {
      throw new InvalidSep10ChallengeException("Transaction requires timebounds.");
    }

    long maxTime = transaction.getTimeBounds().getMaxTime();
    long minTime = transaction.getTimeBounds().getMinTime();
    if (maxTime == 0L) {
      throw new InvalidSep10ChallengeException("Transaction requires non-infinite timebounds.");
    }

    long currentTime = System.currentTimeMillis() / 1000L;
    if (currentTime < minTime || currentTime > maxTime) {
      throw new InvalidSep10ChallengeException("Transaction is not within range of the specified timebounds.");
    }

    if (transaction.getOperations().length < 1) {
      throw new InvalidSep10ChallengeException("Transaction requires at least one ManageData operation.");
    }

    // verify that the first operation in the transaction is a Manage Data operation
    // and its source account is not null
    Operation operation = transaction.getOperations()[0];
    if (!(operation instanceof ManageDataOperation)) {
      throw new InvalidSep10ChallengeException("Operation type should be ManageData.");
    }
    ManageDataOperation manageDataOperation = (ManageDataOperation) operation;

    // verify that transaction envelope has a correct signature by server's signing key
    String clientAccountId = manageDataOperation.getSourceAccount();
    if (clientAccountId == null) {
      throw new InvalidSep10ChallengeException("Operation should have a source account.");
    }

<<<<<<< HEAD
    String matchedDomainName = null;
    for (String homeDomain: domainNames) {
      if ((homeDomain + " " + MANAGER_DATA_NAME_FLAG).equals(manageDataOperation.getName())) {
        matchedDomainName = homeDomain;
        break;
      }
    }

    if (matchedDomainName == null) {
      throw new InvalidSep10ChallengeException("The transaction's operation key name does not include the expected home domain.");
    }

=======
>>>>>>> 9fb2d903
    if (StrKey.decodeVersionByte(clientAccountId) != StrKey.VersionByte.ACCOUNT_ID) {
      throw new InvalidSep10ChallengeException("clientAccountId: "+clientAccountId+" is not a valid account id");
    }

    if (manageDataOperation.getValue() == null) {
      throw new InvalidSep10ChallengeException("The transaction's operation value should not be null.");
    }
    // verify manage data value
    if (manageDataOperation.getValue().length != 64) {
      throw new InvalidSep10ChallengeException("Random nonce encoded as base64 should be 64 bytes long.");
    }

    BaseEncoding base64Encoding = BaseEncoding.base64();
    byte[] nonce;
    try {
      nonce = base64Encoding.decode(new String(manageDataOperation.getValue()));
    } catch (IllegalArgumentException e) {
      throw new InvalidSep10ChallengeException("Failed to decode random nonce provided in ManageData operation.", e);
    }

    if (nonce.length != 48) {
      throw new InvalidSep10ChallengeException("Random nonce before encoding as base64 should be 48 bytes long.");
    }

    // verify subsequent operations are manage data ops with source account set to server account
    for (int i = 1; i < transaction.getOperations().length; i++) {
      Operation op = transaction.getOperations()[i];
      if (!(op instanceof ManageDataOperation)) {
        throw new InvalidSep10ChallengeException("Operation type should be ManageData.");
      }
      ManageDataOperation manageDataOp = (ManageDataOperation) op;
      if (manageDataOp.getSourceAccount() == null) {
        throw new InvalidSep10ChallengeException("Operation should have a source account.");
      }
      if (!manageDataOp.getSourceAccount().equals(serverAccountId)) {
        throw new InvalidSep10ChallengeException("Subsequent operations are unrecognized.");
      }
    }

    if (!verifyTransactionSignature(transaction, serverAccountId)) {
      throw new InvalidSep10ChallengeException(String.format("Transaction not signed by server: %s.", serverAccountId));
    }

    return new ChallengeTransaction(transaction, clientAccountId, matchedDomainName);
  }

  /**
   * Reads a SEP 10 challenge transaction and returns the decoded transaction envelope and client account ID contained within.
   * <p>
   * It also verifies that transaction is signed by the server.
   * <p>
   * It does not verify that the transaction has been signed by the client or
   * that any signatures other than the servers on the transaction are valid. Use
   * one of the following functions to completely verify the transaction:
   * {@link Sep10Challenge#verifyChallengeTransactionSigners(String, String, Network, String, Set)} or
   * {@link Sep10Challenge#verifyChallengeTransactionThreshold(String, String, Network, String, int, Set)} or
   * {@link Sep10Challenge#verifyChallengeTransactionSigners(String, String, Network, String[], Set)} or
   * {@link Sep10Challenge#verifyChallengeTransactionThreshold(String, String, Network, String[], int, Set)} or
   *
   * @param challengeXdr    SEP-0010 transaction challenge transaction in base64.
   * @param serverAccountId Account ID for server's account.
   * @param network         The network to connect to for verifying and retrieving.
   * @param domainName      The home domains that is expected to be included in the first Manage Data operation's string key.
   * @return {@link ChallengeTransaction}, the decoded transaction envelope and client account ID contained within.
   * @throws InvalidSep10ChallengeException If the SEP-0010 validation fails, the exception will be thrown.
   * @throws IOException                    If read XDR string fails, the exception will be thrown.
   */
  public static ChallengeTransaction readChallengeTransaction(String challengeXdr, String serverAccountId, Network network, String domainName) throws InvalidSep10ChallengeException, IOException {
    return readChallengeTransaction(challengeXdr, serverAccountId, network, new String[]{domainName});
  }

  /**
   * Verifies that for a SEP 10 challenge transaction
   * all signatures on the transaction are accounted for. A transaction is
   * verified if it is signed by the server account, and all other signatures
   * match a signer that has been provided as an argument. Additional signers can
   * be provided that do not have a signature, but all signatures must be matched
   * to a signer for verification to succeed. If verification succeeds a list of
   * signers that were found is returned, excluding the server account ID.
   *
   * @param challengeXdr    SEP-0010 transaction challenge transaction in base64.
   * @param serverAccountId Account ID for server's account.
   * @param network         The network to connect to for verifying and retrieving.
<<<<<<< HEAD
   * @param domainName     One of the home domains that is expected to be included in the first Manage Data operation's string key.
=======
   * @param domainName      The <a href="https://en.wikipedia.org/wiki/Fully_qualified_domain_name" target="_blank">fully qualified domain name</a> of the service requiring authentication (The domainName field is reserved for future use and not used).
>>>>>>> 9fb2d903
   * @param signers         The signers of client account.
   * @return a list of signers that were found is returned, excluding the server account ID.
   * @throws InvalidSep10ChallengeException If the SEP-0010 validation fails, the exception will be thrown.
   * @throws IOException                    If read XDR string fails, the exception will be thrown.
   */
  public static Set<String> verifyChallengeTransactionSigners(String challengeXdr, String serverAccountId, Network network, String domainName, Set<String> signers) throws InvalidSep10ChallengeException, IOException {
    return verifyChallengeTransactionSigners(challengeXdr, serverAccountId, network, new String[]{domainName}, signers);
  }

  /**
   * Verifies that for a SEP 10 challenge transaction
   * all signatures on the transaction are accounted for. A transaction is
   * verified if it is signed by the server account, and all other signatures
   * match a signer that has been provided as an argument. Additional signers can
   * be provided that do not have a signature, but all signatures must be matched
   * to a signer for verification to succeed. If verification succeeds a list of
   * signers that were found is returned, excluding the server account ID.
   *
   * @param challengeXdr    SEP-0010 transaction challenge transaction in base64.
   * @param serverAccountId Account ID for server's account.
   * @param network         The network to connect to for verifying and retrieving.
   * @param domainNames     One of the home domains that is expected to be included in the first Manage Data operation's string key.
   * @param signers         The signers of client account.
   * @return a list of signers that were found is returned, excluding the server account ID.
   * @throws InvalidSep10ChallengeException If the SEP-0010 validation fails, the exception will be thrown.
   * @throws IOException                    If read XDR string fails, the exception will be thrown.
   */
  public static Set<String> verifyChallengeTransactionSigners(String challengeXdr, String serverAccountId, Network network, String[] domainNames, Set<String> signers) throws InvalidSep10ChallengeException, IOException {
    if (signers == null || signers.isEmpty()) {
      throw new InvalidSep10ChallengeException("No verifiable signers provided, at least one G... address must be provided.");
    }

    // Read the transaction which validates its structure.
    ChallengeTransaction parsedChallengeTransaction = readChallengeTransaction(challengeXdr, serverAccountId, network, domainNames);
    Transaction transaction = parsedChallengeTransaction.getTransaction();

    // Ensure the server account ID is an address and not a seed.
    KeyPair serverKeyPair = KeyPair.fromAccountId(serverAccountId);

    // Deduplicate the client signers and ensure the server is not included
    // anywhere we check or output the list of signers.
    Set<String> clientSigners = new HashSet<String>();
    for (String signer : signers) {
      // Ignore non-G... account/address signers.
      StrKey.VersionByte versionByte;
      try {
        versionByte = StrKey.decodeVersionByte(signer);
      } catch (Exception e) {
        continue;
      }

      if (!StrKey.VersionByte.ACCOUNT_ID.equals(versionByte)) {
        continue;
      }

      // Ignore the server signer if it is in the signers list. It's
      // important when verifying signers of a challenge transaction that we
      // only verify and return client signers. If an account has the server
      // as a signer the server should not play a part in the authentication
      // of the client.
      if (serverKeyPair.getAccountId().equals(signer)) {
        continue;
      }
      clientSigners.add(signer);
    }

    // Don't continue if none of the signers provided are in the final list.
    if (clientSigners.isEmpty()) {
      throw new InvalidSep10ChallengeException("No verifiable signers provided, at least one G... address must be provided.");
    }

    // Verify all the transaction's signers (server and client) in one
    // hit. We do this in one hit here even though the server signature was
    // checked in the readChallengeTx to ensure that every signature and signer
    // are consumed only once on the transaction.
    Set<String> allSigners = new HashSet<String>(clientSigners);
    allSigners.add(serverKeyPair.getAccountId());
    Set<String> signersFound = verifyTransactionSignatures(transaction, allSigners);

    // Confirm the server is in the list of signers found and remove it.
    boolean serverSignerFound = signersFound.remove(serverKeyPair.getAccountId());

    // Confirm we matched a signature to the server signer.
    if (!serverSignerFound) {
      throw new InvalidSep10ChallengeException(String.format("Transaction not signed by server: %s.", serverAccountId));
    }

    // Confirm we matched signatures to the client signers.
    if (signersFound.isEmpty()) {
      throw new InvalidSep10ChallengeException("Transaction not signed by any client signer.");
    }

    // Confirm all signatures were consumed by a signer.
    if (signersFound.size() != transaction.getSignatures().size() - 1) {
      throw new InvalidSep10ChallengeException("Transaction has unrecognized signatures.");
    }

    return signersFound;
  }

  /**
   * Verifies that for a SEP-0010 challenge transaction
   * all signatures on the transaction are accounted for and that the signatures
   * meet a threshold on an account. A transaction is verified if it is signed by
   * the server account, and all other signatures match a signer that has been
   * provided as an argument, and those signatures meet a threshold on the
   * account.
   *
   * @param challengeXdr    SEP-0010 transaction challenge transaction in base64.
   * @param serverAccountId Account ID for server's account.
   * @param network         The network to connect to for verifying and retrieving.
<<<<<<< HEAD
   * @param domainNames     One of the home domains that is expected to be included in the first Manage Data operation's string key.
=======
   * @param domainName      The <a href="https://en.wikipedia.org/wiki/Fully_qualified_domain_name" target="_blank">fully qualified domain name</a> of the service requiring authentication (The domainName field is reserved for future use and not used).
>>>>>>> 9fb2d903
   * @param threshold       The threshold on the client account.
   * @param signers         The signers of client account.
   * @return a list of signers that were found is returned, excluding the server account ID.
   * @throws InvalidSep10ChallengeException If the SEP-0010 validation fails, the exception will be thrown.
   * @throws IOException                    If read XDR string fails, the exception will be thrown.
   */
  public static Set<String> verifyChallengeTransactionThreshold(String challengeXdr, String serverAccountId, Network network, String[] domainNames, int threshold, Set<Signer> signers) throws InvalidSep10ChallengeException, IOException {
    if (signers == null || signers.isEmpty()) {
      throw new InvalidSep10ChallengeException("No verifiable signers provided, at least one G... address must be provided.");
    }

    Map<String, Integer> weightsForSigner = new HashMap<String, Integer>();
    for (Signer signer : signers) {
      weightsForSigner.put(signer.getKey(), signer.getWeight());
    }

    Set<String> signersFound = verifyChallengeTransactionSigners(challengeXdr, serverAccountId, network, domainNames, weightsForSigner.keySet());

    int sum = 0;
    for (String signer : signersFound) {
      Integer weight = weightsForSigner.get(signer);
      if (weight != null) {
        sum += weight;
      }
    }

    if (sum < threshold) {
      throw new InvalidSep10ChallengeException(String.format("Signers with weight %d do not meet threshold %d.", sum, threshold));
    }

    return signersFound;
  }

  /**
   * Verifies that for a SEP-0010 challenge transaction
   * all signatures on the transaction are accounted for and that the signatures
   * meet a threshold on an account. A transaction is verified if it is signed by
   * the server account, and all other signatures match a signer that has been
   * provided as an argument, and those signatures meet a threshold on the
   * account.
   *
   * @param challengeXdr    SEP-0010 transaction challenge transaction in base64.
   * @param serverAccountId Account ID for server's account.
   * @param network         The network to connect to for verifying and retrieving.
   * @param domainName      The home domain that is expected to be included in the first Manage Data operation's string key.
   * @param threshold       The threshold on the client account.
   * @param signers         The signers of client account.
   * @return a list of signers that were found is returned, excluding the server account ID.
   * @throws InvalidSep10ChallengeException If the SEP-0010 validation fails, the exception will be thrown.
   * @throws IOException                    If read XDR string fails, the exception will be thrown.
   */
  public static Set<String> verifyChallengeTransactionThreshold(String challengeXdr, String serverAccountId, Network network, String domainName, int threshold, Set<Signer> signers) throws InvalidSep10ChallengeException, IOException {
    return verifyChallengeTransactionThreshold(challengeXdr, serverAccountId, network, new String[]{domainName}, threshold, signers);
  }

  private static Set<String> verifyTransactionSignatures(Transaction transaction, Set<String> signers) throws InvalidSep10ChallengeException {
    if (transaction.getSignatures().isEmpty()) {
      throw new InvalidSep10ChallengeException("Transaction has no signatures.");
    }

    byte[] txHash = transaction.hash();

    // find and verify signatures
    Set<String> signersFound = new HashSet<String>();
    Multimap<SignatureHint, Signature> signatures = HashMultimap.create();
    for (DecoratedSignature decoratedSignature : transaction.getSignatures()) {
      signatures.put(decoratedSignature.getHint(), decoratedSignature.getSignature());
    }

    for (String signer : signers) {
      KeyPair keyPair = KeyPair.fromAccountId(signer);
      SignatureHint hint = keyPair.getSignatureHint();

      for (Signature signature : signatures.get(hint)) {
        if (keyPair.verify(txHash, signature.getSignature())) {
          signersFound.add(signer);
          // explicitly ensure that a transaction signature cannot be
          // mapped to more than one signer
          signatures.remove(hint, signature);
          break;
        }
      }
    }

    return signersFound;
  }

  private static boolean verifyTransactionSignature(Transaction transaction, String accountId) throws InvalidSep10ChallengeException {
    return !verifyTransactionSignatures(transaction, Collections.singleton(accountId)).isEmpty();
  }

  /**
   * Used to store the results produced by {@link Sep10Challenge#readChallengeTransaction(String, String, Network, String[])}.
   */
  public static class ChallengeTransaction {
    private final Transaction transaction;
    private final String clientAccountId;
    private final String matchedHomeDomain;

    public ChallengeTransaction(Transaction transaction, String clientAccountId, String matchedHomeDomain) {
      this.transaction = transaction;
      this.clientAccountId = clientAccountId;
      this.matchedHomeDomain = matchedHomeDomain;
    }

    public Transaction getTransaction() {
      return transaction;
    }

    public String getClientAccountId() {
      return clientAccountId;
    }

    public String getMatchedHomeDomain() {
      return matchedHomeDomain;
    }

    @Override
    public int hashCode() {
      return Objects.hashCode(this.transaction.hashHex(), this.clientAccountId);
    }

    @Override
    public boolean equals(Object object) {
      if (object == this) {
        return true;
      }

      if (!(object instanceof ChallengeTransaction)) {
        return false;
      }

      ChallengeTransaction other = (ChallengeTransaction) object;
      return Objects.equal(this.transaction.hashHex(), other.transaction.hashHex()) &&
        Objects.equal(this.clientAccountId, other.clientAccountId) &&
        Objects.equal(this.matchedHomeDomain, other.matchedHomeDomain);
    }
  }

  /**
   * Represents a transaction signer.
   */
  public static class Signer {
    private final String key;
    private final int weight;

    public Signer(String key, int weight) {
      this.key = key;
      this.weight = weight;
    }

    public String getKey() {
      return key;
    }

    public int getWeight() {
      return weight;
    }

    @Override
    public int hashCode() {
      return Objects.hashCode(this.key, this.weight);
    }

    @Override
    public boolean equals(Object object) {
      if (object == this) {
        return true;
      }

      if (!(object instanceof Signer)) {
        return false;
      }

      Signer other = (Signer) object;
      return Objects.equal(this.key, other.key) &&
              Objects.equal(this.weight, other.weight);
    }
  }
}<|MERGE_RESOLUTION|>--- conflicted
+++ resolved
@@ -19,7 +19,7 @@
    * @param signer           The server's signing account.
    * @param network          The Stellar network used by the server.
    * @param clientAccountId  The stellar account belonging to the client.
-   * @param domainName       The <a href="https://en.wikipedia.org/wiki/Fully_qualified_domain_name" target="_blank">fully qualified domain name</a> of the service requiring authentication (The domainName field is reserved for future use and not used).
+   * @param domainName       The <a href="https://en.wikipedia.org/wiki/Fully_qualified_domain_name" target="_blank">fully qualified domain name</a> of the service requiring authentication.
    * @param timebounds       The lifetime of the challenge token.
    */
   public static Transaction newChallenge(
@@ -71,11 +71,7 @@
    * @param challengeXdr    SEP-0010 transaction challenge transaction in base64.
    * @param serverAccountId Account ID for server's account.
    * @param network         The network to connect to for verifying and retrieving.
-<<<<<<< HEAD
    * @param domainNames     One of the home domains that is expected to be included in the first Manage Data operation's string key.
-=======
-   * @param domainName      The <a href="https://en.wikipedia.org/wiki/Fully_qualified_domain_name" target="_blank">fully qualified domain name</a> of the service requiring authentication (The domainName field is reserved for future use and not used).
->>>>>>> 9fb2d903
    * @return {@link ChallengeTransaction}, the decoded transaction envelope and client account ID contained within.
    * @throws InvalidSep10ChallengeException If the SEP-0010 validation fails, the exception will be thrown.
    * @throws IOException                    If read XDR string fails, the exception will be thrown.
@@ -136,7 +132,6 @@
       throw new InvalidSep10ChallengeException("Operation should have a source account.");
     }
 
-<<<<<<< HEAD
     String matchedDomainName = null;
     for (String homeDomain: domainNames) {
       if ((homeDomain + " " + MANAGER_DATA_NAME_FLAG).equals(manageDataOperation.getName())) {
@@ -149,8 +144,6 @@
       throw new InvalidSep10ChallengeException("The transaction's operation key name does not include the expected home domain.");
     }
 
-=======
->>>>>>> 9fb2d903
     if (StrKey.decodeVersionByte(clientAccountId) != StrKey.VersionByte.ACCOUNT_ID) {
       throw new InvalidSep10ChallengeException("clientAccountId: "+clientAccountId+" is not a valid account id");
     }
@@ -234,11 +227,7 @@
    * @param challengeXdr    SEP-0010 transaction challenge transaction in base64.
    * @param serverAccountId Account ID for server's account.
    * @param network         The network to connect to for verifying and retrieving.
-<<<<<<< HEAD
    * @param domainName     One of the home domains that is expected to be included in the first Manage Data operation's string key.
-=======
-   * @param domainName      The <a href="https://en.wikipedia.org/wiki/Fully_qualified_domain_name" target="_blank">fully qualified domain name</a> of the service requiring authentication (The domainName field is reserved for future use and not used).
->>>>>>> 9fb2d903
    * @param signers         The signers of client account.
    * @return a list of signers that were found is returned, excluding the server account ID.
    * @throws InvalidSep10ChallengeException If the SEP-0010 validation fails, the exception will be thrown.
@@ -350,11 +339,7 @@
    * @param challengeXdr    SEP-0010 transaction challenge transaction in base64.
    * @param serverAccountId Account ID for server's account.
    * @param network         The network to connect to for verifying and retrieving.
-<<<<<<< HEAD
    * @param domainNames     One of the home domains that is expected to be included in the first Manage Data operation's string key.
-=======
-   * @param domainName      The <a href="https://en.wikipedia.org/wiki/Fully_qualified_domain_name" target="_blank">fully qualified domain name</a> of the service requiring authentication (The domainName field is reserved for future use and not used).
->>>>>>> 9fb2d903
    * @param threshold       The threshold on the client account.
    * @param signers         The signers of client account.
    * @return a list of signers that were found is returned, excluding the server account ID.
