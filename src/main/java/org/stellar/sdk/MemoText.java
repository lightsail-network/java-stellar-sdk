package org.stellar.sdk;

import com.google.common.base.Objects;
import org.stellar.sdk.xdr.MemoType;

import java.nio.charset.Charset;

import static com.google.common.base.Preconditions.checkNotNull;

/**
 * Represents MEMO_TEXT.
 */
public class MemoText extends Memo {
  private String text;

  public MemoText(String text) {
    this.text = checkNotNull(text, "text cannot be null");

    int length = text.getBytes((Charset.forName("UTF-8"))).length;
    if (length > 28) {
      throw new MemoTooLongException("text must be <= 28 bytes. length=" + String.valueOf(length));
    }
  }

  public String getText() {
    return text;
  }

  @Override
  org.stellar.sdk.xdr.Memo toXdr() {
    org.stellar.sdk.xdr.Memo memo = new org.stellar.sdk.xdr.Memo();
    memo.setDiscriminant(MemoType.MEMO_TEXT);
    memo.setText(text);
    return memo;
  }

  @Override
  public int hashCode() {
    return Objects.hashCode(this.text);
  }

  @Override
  public boolean equals(Object o) {
    if (this == o) return true;
    if (o == null || getClass() != o.getClass()) return false;
    MemoText memoText = (MemoText) o;
    return Objects.equal(this.text, memoText.text);
<<<<<<< HEAD
  }

  @Override
  public String toString() {
    return text == null ? "" : text;
=======
>>>>>>> 43d71119
  }
}<|MERGE_RESOLUTION|>--- conflicted
+++ resolved
@@ -45,13 +45,10 @@
     if (o == null || getClass() != o.getClass()) return false;
     MemoText memoText = (MemoText) o;
     return Objects.equal(this.text, memoText.text);
-<<<<<<< HEAD
   }
 
-  @Override
-  public String toString() {
-    return text == null ? "" : text;
-=======
->>>>>>> 43d71119
-  }
+    @Override
+    public String toString() {
+        return text == null ? "" : text;
+    }
 }