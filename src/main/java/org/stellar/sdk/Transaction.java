--- conflicted
+++ resolved
@@ -212,22 +212,6 @@
   /**
    * Decodes a base64-encoded XDR {@link TransactionEnvelope}.
    *
-<<<<<<< HEAD
-   * @bug Does not work on Android, as it performs a call to the method
-   *      decode() of class org.apache.commons.codec.binary.Base64, which
-   *      conflicts with a legacy Apache class included in Android.
-   *      To decode a base64-encoded {@link TransactionEnvelope} on Android,
-   *      use {@code android.util.Base64.decode()}, then pass the result to
-   *      the method {@link #decodeXdrEnvelope(byte[])}.
-   *
-   * @param encodedXdrTxEnvelope the base64-encoding of an XDR-encoded {@link TransactionEnvelope}.
-   * @return the decoded {@link TransactionEnvelope}
-   */
-  public static TransactionEnvelope decodeBase64XdrEnvelope(String encodedXdrTxEnvelope) {
-    checkNotNull(encodedXdrTxEnvelope, "Transaction envelope cannot be null");
-    Base64 base64Codec = new Base64();
-    byte[] xdrTxEnvelope = base64Codec.decode(encodedXdrTxEnvelope);
-=======
    * @param encodedXdrTxEnvelope the base64-encoding of an XDR-encoded {@link TransactionEnvelope}.
    * @return the decoded {@link TransactionEnvelope}
    */
@@ -235,7 +219,6 @@
     checkNotNull(encodedXdrTxEnvelope, "Transaction envelope cannot be null");
     BaseEncoding base64Encoding = BaseEncoding.base64();
     byte[] xdrTxEnvelope = base64Encoding.decode(encodedXdrTxEnvelope);
->>>>>>> bc2c3b38
     return decodeXdrEnvelope(xdrTxEnvelope);
   }
 
@@ -272,12 +255,7 @@
     org.stellar.sdk.xdr.TimeBounds xdrTimeBounds = xdrTx.getTimeBounds();
     TimeBounds timeBounds = null;
     if (xdrTimeBounds != null) {
-<<<<<<< HEAD
-      timeBounds = new TimeBounds(xdrTimeBounds.getMinTime().getUint64(),
-                                  xdrTimeBounds.getMaxTime().getUint64());
-=======
       timeBounds = TimeBounds.fromXdr(xdrTimeBounds);
->>>>>>> bc2c3b38
     }
     Transaction tx = new Transaction(sourceAccount, sequenceNumber, operations, memo, timeBounds);
     DecoratedSignature[] signatures = txEnv.getSignatures();
