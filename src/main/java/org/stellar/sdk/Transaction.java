package org.stellar.sdk;

import com.google.common.io.BaseEncoding;
import org.stellar.sdk.xdr.DecoratedSignature;
import org.stellar.sdk.xdr.EnvelopeType;
import org.stellar.sdk.xdr.SignatureHint;
import org.stellar.sdk.xdr.TransactionEnvelope;
import org.stellar.sdk.xdr.XdrDataInputStream;
import org.stellar.sdk.xdr.XdrDataOutputStream;

import java.io.ByteArrayInputStream;
import java.io.ByteArrayOutputStream;
import java.io.IOException;
import java.nio.ByteBuffer;
import java.util.ArrayList;
import java.util.Arrays;
import java.util.Collections;
import java.util.List;

import static com.google.common.base.Preconditions.checkArgument;
import static com.google.common.base.Preconditions.checkNotNull;

/**
 * Represents <a href="https://www.stellar.org/developers/learn/concepts/transactions.html" target="_blank">Transaction</a> in Stellar network.
 */
public class Transaction {
  private final int BASE_FEE = 100;

  private final int mFee;
  private final KeyPair mSourceAccount;
  private final long mSequenceNumber;
  private final Operation[] mOperations;
  private final Memo mMemo;
  private final TimeBounds mTimeBounds;
  private List<DecoratedSignature> mSignatures;

  Transaction(KeyPair sourceAccount, long sequenceNumber, Operation[] operations, Memo memo, TimeBounds timeBounds) {
    mSourceAccount = checkNotNull(sourceAccount, "sourceAccount cannot be null");
    mSequenceNumber = checkNotNull(sequenceNumber, "sequenceNumber cannot be null");
    mOperations = checkNotNull(operations, "operations cannot be null");
    checkArgument(operations.length > 0, "At least one operation required");

    mFee = operations.length * BASE_FEE;
    mSignatures = new ArrayList<DecoratedSignature>();
    mMemo = memo != null ? memo : Memo.none();
    mTimeBounds = timeBounds;
  }

  /**
   * Adds a new signature ed25519PublicKey to this transaction.
   * @param signer {@link KeyPair} object representing a signer
   */
  public void sign(KeyPair signer) {
    checkNotNull(signer, "signer cannot be null");
    byte[] txHash = this.hash();
    mSignatures.add(signer.signDecorated(txHash));
  }

  /**
   * Adds a new sha256Hash signature to this transaction by revealing preimage.
   * @param preimage the sha256 hash of preimage should be equal to signer hash
   */
  public void sign(byte[] preimage) {
    checkNotNull(preimage, "preimage cannot be null");
    org.stellar.sdk.xdr.Signature signature = new org.stellar.sdk.xdr.Signature();
    signature.setSignature(preimage);

    byte[] hash = Util.hash(preimage);
    byte[] signatureHintBytes = Arrays.copyOfRange(hash, hash.length - 4, hash.length);
    SignatureHint signatureHint = new SignatureHint();
    signatureHint.setSignatureHint(signatureHintBytes);

    DecoratedSignature decoratedSignature = new DecoratedSignature();
    decoratedSignature.setHint(signatureHint);
    decoratedSignature.setSignature(signature);

    mSignatures.add(decoratedSignature);
  }

  /**
   * Returns transaction hash.
   */
  public byte[] hash() {
    return Util.hash(this.signatureBase());
  }

  /**
   * Returns signature base.
   */
  public byte[] signatureBase() {
    if (Network.current() == null) {
      throw new NoNetworkSelectedException();
    }

    try {
      ByteArrayOutputStream outputStream = new ByteArrayOutputStream();
      // Hashed NetworkID
      outputStream.write(Network.current().getNetworkId());
      // Envelope Type - 4 bytes
      outputStream.write(ByteBuffer.allocate(4).putInt(EnvelopeType.ENVELOPE_TYPE_TX.getValue()).array());
      // Transaction XDR bytes
      ByteArrayOutputStream txOutputStream = new ByteArrayOutputStream();
      XdrDataOutputStream xdrOutputStream = new XdrDataOutputStream(txOutputStream);
      org.stellar.sdk.xdr.Transaction.encode(xdrOutputStream, this.toXdr());
      outputStream.write(txOutputStream.toByteArray());

      return outputStream.toByteArray();
    } catch (IOException exception) {
      return null;
    }
  }

  public KeyPair getSourceAccount() {
    return mSourceAccount;
  }

  public long getSequenceNumber() {
    return mSequenceNumber;
  }

  public List<DecoratedSignature> getSignatures() {
    return mSignatures;
  }

  public Memo getMemo() {
    return mMemo;
  }
  
  /**
   * @return TimeBounds, or null (representing no time restrictions)
   */
  public TimeBounds getTimeBounds() {
    return mTimeBounds;
  }

  /**
   * Returns fee paid for transaction in stroops (1 stroop = 0.0000001 XLM).
   */
  public int getFee() {
    return mFee;
  }

  /**
   * Generates Transaction XDR object.
   */
  public org.stellar.sdk.xdr.Transaction toXdr() {
    // fee
    org.stellar.sdk.xdr.Uint32 fee = new org.stellar.sdk.xdr.Uint32();
    fee.setUint32(mFee);
    // sequenceNumber
    org.stellar.sdk.xdr.Uint64 sequenceNumberUint = new org.stellar.sdk.xdr.Uint64();
    sequenceNumberUint.setUint64(mSequenceNumber);
    org.stellar.sdk.xdr.SequenceNumber sequenceNumber = new org.stellar.sdk.xdr.SequenceNumber();
    sequenceNumber.setSequenceNumber(sequenceNumberUint);
    // sourceAccount
    org.stellar.sdk.xdr.AccountID sourceAccount = new org.stellar.sdk.xdr.AccountID();
    sourceAccount.setAccountID(mSourceAccount.getXdrPublicKey());
    // operations
    org.stellar.sdk.xdr.Operation[] operations = new org.stellar.sdk.xdr.Operation[mOperations.length];
    for (int i = 0; i < mOperations.length; i++) {
      operations[i] = mOperations[i].toXdr();
    }
    // ext
    org.stellar.sdk.xdr.Transaction.TransactionExt ext = new org.stellar.sdk.xdr.Transaction.TransactionExt();
    ext.setDiscriminant(0);

    org.stellar.sdk.xdr.Transaction transaction = new org.stellar.sdk.xdr.Transaction();
    transaction.setFee(fee);
    transaction.setSeqNum(sequenceNumber);
    transaction.setSourceAccount(sourceAccount);
    transaction.setOperations(operations);
    transaction.setMemo(mMemo.toXdr());
    transaction.setTimeBounds(mTimeBounds == null ? null : mTimeBounds.toXdr());
    transaction.setExt(ext);
    return transaction;
  }

  /**
   * Generates TransactionEnvelope XDR object. Transaction need to have at least one signature.
   */
  public org.stellar.sdk.xdr.TransactionEnvelope toEnvelopeXdr() {
    if (mSignatures.size() == 0) {
      throw new NotEnoughSignaturesException("Transaction must be signed by at least one signer. Use transaction.sign().");
    }

    org.stellar.sdk.xdr.TransactionEnvelope xdr = new org.stellar.sdk.xdr.TransactionEnvelope();
    org.stellar.sdk.xdr.Transaction transaction = this.toXdr();
    xdr.setTx(transaction);

    DecoratedSignature[] signatures = new DecoratedSignature[mSignatures.size()];
    signatures = mSignatures.toArray(signatures);
    xdr.setSignatures(signatures);
    return xdr;
  }

  /**
   * Returns base64-encoded TransactionEnvelope XDR object. Transaction need to have at least one signature.
   */
  public String toEnvelopeXdrBase64() {
    try {
      TransactionEnvelope envelope = this.toEnvelopeXdr();
      ByteArrayOutputStream outputStream = new ByteArrayOutputStream();
      XdrDataOutputStream xdrOutputStream = new XdrDataOutputStream(outputStream);
<<<<<<< HEAD
      TransactionEnvelope.encode(xdrOutputStream, envelope);
      Base64 base64Codec = new Base64();
      return base64Codec.encodeAsString(outputStream.toByteArray());
=======
      org.stellar.sdk.xdr.TransactionEnvelope.encode(xdrOutputStream, envelope);

      BaseEncoding base64Encoding = BaseEncoding.base64();
      return base64Encoding.encode(outputStream.toByteArray());
>>>>>>> 30c3439d
    } catch (IOException e) {
      throw new RuntimeException(e);
    }
  }

  /**
   * Decodes a base64-encoded XDR {@link TransactionEnvelope}.
   *
   * @bug Does not work on Android, as it performs a call to the method
   *      decode() of class org.apache.commons.codec.binary.Base64, which
   *      conflicts with a legacy Apache class included in Android.
   *      To decode a base64-encoded {@link TransactionEnvelope} on Android,
   *      use {@code android.util.Base64.decode()}, then pass the result to
   *      the method {@link #decodeXdrEnvelope(byte[])}.
   *
   * @param encodedXdrTxEnvelope the base64-encoding of an XDR-encoded {@link TransactionEnvelope}.
   * @return the decoded {@link TransactionEnvelope}
   */
  public static TransactionEnvelope decodeBase64XdrEnvelope(String encodedXdrTxEnvelope) {
    checkNotNull(encodedXdrTxEnvelope, "Transaction envelope cannot be null");
    Base64 base64Codec = new Base64();
    byte[] xdrTxEnvelope = base64Codec.decode(encodedXdrTxEnvelope);
    return decodeXdrEnvelope(xdrTxEnvelope);
  }

  /**
   * Decodes an XDR {@link TransactionEnvelope}.
   * @param xdrTxEnvelope the XDR encoded {@link TransactionEnvelope}
   * @return the decoded {@link TransactionEnvelope}
   */
  public static TransactionEnvelope decodeXdrEnvelope(byte[] xdrTxEnvelope) {
    ByteArrayInputStream inputStream = new ByteArrayInputStream(xdrTxEnvelope);
    XdrDataInputStream xdrInputStream = new XdrDataInputStream(inputStream);
    try {
      return TransactionEnvelope.decode(xdrInputStream);
    } catch (IOException e) {
      throw new RuntimeException(e);
    }
  }
  /**
   * Constructs a Transaction object from a given {@link TransactionEnvelope} object.
   * @param txEnv
   * @return the new Transaction object
   */
  public static Transaction fromEnvelope(org.stellar.sdk.xdr.TransactionEnvelope txEnv) {
    checkNotNull(txEnv, "Transaction envelope cannot be null");
    org.stellar.sdk.xdr.Transaction xdrTx = txEnv.getTx();
    KeyPair sourceAccount = KeyPair.fromXdrPublicKey(xdrTx.getSourceAccount().getAccountID());
    long sequenceNumber = xdrTx.getSeqNum().getSequenceNumber().getUint64();
    org.stellar.sdk.xdr.Operation[] xdrOps = xdrTx.getOperations();
    Operation[] operations = new Operation[xdrOps.length];
    for (int i = 0; i < xdrOps.length; i++) {
      operations[i] = Operation.fromXdr(xdrOps[i]);
    }
    Memo memo = Memo.fromXdr(xdrTx.getMemo());
    org.stellar.sdk.xdr.TimeBounds xdrTimeBounds = xdrTx.getTimeBounds();
    TimeBounds timeBounds = null;
    if (xdrTimeBounds != null) {
      timeBounds = new TimeBounds(xdrTimeBounds.getMinTime().getUint64(),
                                  xdrTimeBounds.getMaxTime().getUint64());
    }
    Transaction tx = new Transaction(sourceAccount, sequenceNumber, operations, memo, timeBounds);
    DecoratedSignature[] signatures = txEnv.getSignatures();
    for (int i = 0; i < signatures.length; i++) {
      tx.mSignatures.add(signatures[i]);
    }
    return tx;
  }

  /**
   * Builds a new Transaction object.
   */
  public static class Builder {
    private final TransactionBuilderAccount mSourceAccount;
    private Memo mMemo;
    private TimeBounds mTimeBounds;
    List<Operation> mOperations;

    /**
     * Construct a new transaction builder.
     * @param sourceAccount The source account for this transaction. This account is the account
     * who will use a sequence number. When build() is called, the account object's sequence number
     * will be incremented.
     */
    public Builder(TransactionBuilderAccount sourceAccount) {
      checkNotNull(sourceAccount, "sourceAccount cannot be null");
      mSourceAccount = sourceAccount;
      mOperations = Collections.synchronizedList(new ArrayList<Operation>());
    }

    public int getOperationsCount() {
      return mOperations.size();
    }

    /**
     * Adds a new <a href="https://www.stellar.org/developers/learn/concepts/list-of-operations.html" target="_blank">operation</a> to this transaction.
     * @param operation
     * @return Builder object so you can chain methods.
     * @see Operation
     */
    public Builder addOperation(Operation operation) {
      checkNotNull(operation, "operation cannot be null");
      mOperations.add(operation);
      return this;
    }

    /**
     * Adds a <a href="https://www.stellar.org/developers/learn/concepts/transactions.html" target="_blank">memo</a> to this transaction.
     * @param memo
     * @return Builder object so you can chain methods.
     * @see Memo
     */
    public Builder addMemo(Memo memo) {
      if (mMemo != null) {
        throw new RuntimeException("Memo has been already added.");
      }
      checkNotNull(memo, "memo cannot be null");
      mMemo = memo;
      return this;
    }
    
    /**
     * Adds a <a href="https://www.stellar.org/developers/learn/concepts/transactions.html" target="_blank">time-bounds</a> to this transaction.
     * @param timeBounds
     * @return Builder object so you can chain methods.
     * @see TimeBounds
     */
    public Builder addTimeBounds(TimeBounds timeBounds) {
      if (mTimeBounds != null) {
        throw new RuntimeException("TimeBounds has been already added.");
      }
      checkNotNull(timeBounds, "timeBounds cannot be null");
      mTimeBounds = timeBounds;
      return this;
    }

    /**
     * Builds a transaction. It will increment sequence number of the source account.
     */
    public Transaction build() {
      Operation[] operations = new Operation[mOperations.size()];
      operations = mOperations.toArray(operations);
      Transaction transaction = new Transaction(mSourceAccount.getKeypair(), mSourceAccount.getIncrementedSequenceNumber(), operations, mMemo, mTimeBounds);
      // Increment sequence number when there were no exceptions when creating a transaction
      mSourceAccount.incrementSequenceNumber();
      return transaction;
    }
  }
}<|MERGE_RESOLUTION|>--- conflicted
+++ resolved
@@ -201,16 +201,9 @@
       TransactionEnvelope envelope = this.toEnvelopeXdr();
       ByteArrayOutputStream outputStream = new ByteArrayOutputStream();
       XdrDataOutputStream xdrOutputStream = new XdrDataOutputStream(outputStream);
-<<<<<<< HEAD
       TransactionEnvelope.encode(xdrOutputStream, envelope);
-      Base64 base64Codec = new Base64();
-      return base64Codec.encodeAsString(outputStream.toByteArray());
-=======
-      org.stellar.sdk.xdr.TransactionEnvelope.encode(xdrOutputStream, envelope);
-
       BaseEncoding base64Encoding = BaseEncoding.base64();
       return base64Encoding.encode(outputStream.toByteArray());
->>>>>>> 30c3439d
     } catch (IOException e) {
       throw new RuntimeException(e);
     }
@@ -218,21 +211,14 @@
 
   /**
    * Decodes a base64-encoded XDR {@link TransactionEnvelope}.
-   *
-   * @bug Does not work on Android, as it performs a call to the method
-   *      decode() of class org.apache.commons.codec.binary.Base64, which
-   *      conflicts with a legacy Apache class included in Android.
-   *      To decode a base64-encoded {@link TransactionEnvelope} on Android,
-   *      use {@code android.util.Base64.decode()}, then pass the result to
-   *      the method {@link #decodeXdrEnvelope(byte[])}.
    *
    * @param encodedXdrTxEnvelope the base64-encoding of an XDR-encoded {@link TransactionEnvelope}.
    * @return the decoded {@link TransactionEnvelope}
    */
   public static TransactionEnvelope decodeBase64XdrEnvelope(String encodedXdrTxEnvelope) {
     checkNotNull(encodedXdrTxEnvelope, "Transaction envelope cannot be null");
-    Base64 base64Codec = new Base64();
-    byte[] xdrTxEnvelope = base64Codec.decode(encodedXdrTxEnvelope);
+    BaseEncoding base64Encoding = BaseEncoding.base64();
+    byte[] xdrTxEnvelope = base64Encoding.decode(encodedXdrTxEnvelope);
     return decodeXdrEnvelope(xdrTxEnvelope);
   }
 
