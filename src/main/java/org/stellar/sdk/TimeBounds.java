package org.stellar.sdk;

import org.stellar.sdk.xdr.Uint64;

/**
 * <p>TimeBounds represents the time interval that a transaction is valid.</p>
 * @see Transaction
 */
final public class TimeBounds {
	final private long mMinTime;
	final private long mMaxTime;
	
	/**
	 * @param minTime 64bit Unix timestamp
	 * @param maxTime 64bit Unix timestamp
	 */
	public TimeBounds(long minTime, long maxTime) {
<<<<<<< HEAD
		if (minTime > maxTime) {
			throw new IllegalArgumentException("minTime must be <= maxTime");
=======
		if (minTime < 0 || maxTime < 0) {
			throw new IllegalArgumentException("minTime and maxTime cannot be negative");
		}
		else if (maxTime != 0 && minTime >= maxTime) {
			throw new IllegalArgumentException("minTime must be < maxTime");
>>>>>>> bc2c3b38
		}
		
		mMinTime = minTime;
		mMaxTime = maxTime;
	}
	
	public long getMinTime() {
		return mMinTime;
	}
	
	public long getMaxTime() {
		return mMaxTime;
	}
	
	public org.stellar.sdk.xdr.TimeBounds toXdr() {
		org.stellar.sdk.xdr.TimeBounds timeBounds = new org.stellar.sdk.xdr.TimeBounds();
		Uint64 minTime = new Uint64();
		Uint64 maxTime = new Uint64();
		minTime.setUint64(mMinTime);
		maxTime.setUint64(mMaxTime);
		timeBounds.setMinTime(minTime);
		timeBounds.setMaxTime(maxTime);
		return timeBounds;
	}

	/**
	 * Creates new TimeBounds object from XDR-encoded time bounds.
	 * @param xdrTimeBounds
	 * @return the new TimeBounds instance
	 */
	public static TimeBounds fromXdr(org.stellar.sdk.xdr.TimeBounds xdrTimeBounds) {
		return new TimeBounds(xdrTimeBounds.getMinTime().getUint64(),
				              xdrTimeBounds.getMaxTime().getUint64());
	}
}<|MERGE_RESOLUTION|>--- conflicted
+++ resolved
@@ -15,16 +15,11 @@
 	 * @param maxTime 64bit Unix timestamp
 	 */
 	public TimeBounds(long minTime, long maxTime) {
-<<<<<<< HEAD
-		if (minTime > maxTime) {
-			throw new IllegalArgumentException("minTime must be <= maxTime");
-=======
 		if (minTime < 0 || maxTime < 0) {
 			throw new IllegalArgumentException("minTime and maxTime cannot be negative");
 		}
 		else if (maxTime != 0 && minTime >= maxTime) {
 			throw new IllegalArgumentException("minTime must be < maxTime");
->>>>>>> bc2c3b38
 		}
 		
 		mMinTime = minTime;
