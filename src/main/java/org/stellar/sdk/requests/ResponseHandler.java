--- conflicted
+++ resolved
@@ -105,11 +105,6 @@
         } catch (Exception e) {
           // if we can't parse the response, we just ignore it
         }
-<<<<<<< HEAD
-        if (response.code() == 504) {
-          throw new RequestTimeoutException(response.code(), content, problem);
-        } else if (response.code() < 500) {
-=======
 
         if (submitTransactionAsync) {
           try {
@@ -120,8 +115,9 @@
           }
         }
 
-        if (response.code() < 500) {
->>>>>>> 0b9b51f2
+        if (response.code() == 504) {
+              throw new RequestTimeoutException(response.code(), content, problem);
+          } else if (response.code() < 500) {
           // Codes in the 4xx range indicate an error that failed given the information provided
           throw new BadRequestException(
               response.code(), content, problem, submitTransactionAsyncProblem);
